[tool.black]
line-length = 110

[[tool.mypy.overrides]]
module = [
    "app.*",
    "colorama.*",
    "credentials.*",
    "dataset.*",
    "dill.*",
    "flask.*",
    "ftputil.*",
    "gspread.*",
    "humanize.*",
    "h5py.*",
    "ijson.*",
    "ipysheet.*",
    "IPython.*",
    "ipywidgets.*",
    "labkey.*",
    "matchms.*",
    "matplotlib.*",
    "metatlas.h5_query.*",
    "metatlas.helpers.*",
    "metatlas.kbase.*",
    "metatlas.metatlas_objects.*",
    "metatlas.mzml_loader.*",
    "metatlas.plotting.*",
    "metatlas.object_helpers.*",
    "networkx.*",
    "numpy.fft.fftpack",
    "numpy.testing.decorators",
    "oauth2client.*",
    "pandas.*",
    "papermill.*",
    "pathlib2.*",
    "pexpect.*",
    "PIL.*",
    "pubchempy.*",
    "pymzml.*",
    "pyteomics.*",
    "qgrid.*",
    "rdkit.*",
    "scipy.*",
    "sklearn.*",
    "tables.*",
    "tqdm.*",
    "traitlets.*",
    "werkzeug.utils.*",
    "xmltodict.*",
]
ignore_missing_imports = true

[tool.mypy]
show_error_codes = true

[tool.pylint.MASTER]
extension-pkg-allow-list = [
    "rdkit"
]

[tool.pylint.messages_control]
<<<<<<< HEAD
# first two are for black compatibility
# duplicate-code cannot be disabled on per file/block/line
#                https://github.com/PyCQA/pylint/issues/214
disable = "bad-continuation, duplicate-code"
=======
disable = "duplicate-code"
>>>>>>> c0141f2d

[tool.pylint.format]
max-line-length = "110"

[tool.pylint.TYPECHECK]
generated-members = "pandas.*"

[tool.pytest.ini_options]
filterwarnings = "ignore::DeprecationWarning:dataset.*:"

[tool.nbqa.addopts]
pylint = [
    "--disable=ungrouped-imports"
]<|MERGE_RESOLUTION|>--- conflicted
+++ resolved
@@ -60,14 +60,7 @@
 ]
 
 [tool.pylint.messages_control]
-<<<<<<< HEAD
-# first two are for black compatibility
-# duplicate-code cannot be disabled on per file/block/line
-#                https://github.com/PyCQA/pylint/issues/214
-disable = "bad-continuation, duplicate-code"
-=======
 disable = "duplicate-code"
->>>>>>> c0141f2d
 
 [tool.pylint.format]
 max-line-length = "110"
