--- conflicted
+++ resolved
@@ -500,22 +500,13 @@
             # Add weighted score of msv_list[i] and msv_list[j] to score_matrix[i,j] for all combinations
             for i, j in np.array(np.tril_indices(num_msv, -1)).T:
                 msv_i_aligned, msv_j_aligned = pairwise_align_ms_vectors(msv_list[i], msv_list[j], mz_tolerance, resolve_by)
-<<<<<<< HEAD
                 score_matrix[i, j] = score_ms_vectors_composite(msv_i_aligned, msv_j_aligned, mass_power=mass_power, intensity_power=intensity_power)
-=======
-                score_matrix[i, j] = score_ms_vectors_composite_dot(msv_i_aligned, msv_j_aligned, mass_power, intensity_power)
-            # Add weighted score of msv_list[i] and msv_list[0] to score_matrix[i,0] for new ms vector only
->>>>>>> f89971c7
+
         else:
             # Add weighted score of msv_list[i] and msv_list[0] to score_matrix[i,0] for new ms vector only
             for i in range(1, num_msv):
                 msv_i_aligned, msv_j_aligned = pairwise_align_ms_vectors(msv_list[i], msv_list[0], mz_tolerance, resolve_by)
-<<<<<<< HEAD
                 score_matrix[i, 0] = score_ms_vectors_composite(msv_i_aligned, msv_j_aligned, mass_power=mass_power, intensity_power=intensity_power)
-=======
-                score_matrix[i, 0] = score_ms_vectors_composite_dot(msv_i_aligned, msv_j_aligned, mass_power, intensity_power)
->>>>>>> f89971c7
-
 
         # Flatten the score_matrix
         flat_score_matrix = score_matrix.ravel()
