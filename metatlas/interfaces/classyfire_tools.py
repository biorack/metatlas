--- conflicted
+++ resolved
@@ -161,13 +161,7 @@
         nx.write_graphml_lxml(G,network_filename)
     return G
 
-<<<<<<< HEAD
 def make_ontology_gmt_file(classyfire_file='/global/homes/b/bpb/Downloads/classyfire_all_compounds.csv.gz',gmt_file = '/Users/bpb/Downloads/classyfire_gmt_file.gmt'):
-=======
-
-def make_ontology_gmt_file(classyfire_file='/global/homes/b/bpb/Downloads/classyfire_all_compounds.csv.gz',
-                           gmt_file='/Users/bpb/Downloads/classyfire_gmt_file.gmt'):
->>>>>>> e5477349
     cf = pd.read_csv(classyfire_file)#,usecols=['inchi_key','class_name'])
 
     cf_cols = [c for c in cf.columns if '_id' in c] + ['inchi_key']
