--- conflicted
+++ resolved
@@ -485,12 +485,10 @@
             hit_file_name, compound = get_hit_metadata(self.data, self.hits, self.file_names,
                                                        self.hit_ctr, self.compound_idx)
         mz_header, rt_header, cpd_header = get_msms_plot_headers(self.data, self.hits, self.hit_ctr,
-<<<<<<< HEAD
-                                                     self.compound_idx, compound, self.similar_compounds)
+                                                                 self.compound_idx, compound,
+                                                                 self.similar_compounds,
+                                                                 self.file_names)
         cpd_header_wrap = fill(cpd_header, width=int(self.width * font_scale))  # text wrap
-=======
-                                                     self.compound_idx, compound, self.similar_compounds, self.file_names)
->>>>>>> 92b57c47
         hit_ref_id, hit_score, hit_query, hit_ref = get_msms_plot_data(self.hits, self.hit_ctr)
         self.ax2.cla()
         self.ax2.ticklabel_format(style='sci', axis='y', scilimits=(0, 0))
