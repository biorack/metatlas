from __future__ import absolute_import
from __future__ import print_function
import sys
import os
import os.path
import multiprocessing as mp
# os.environ['R_LIBS_USER'] = '/project/projectdirs/metatlas/r_pkgs/'
#curr_ld_lib_path = ''


from metatlas.datastructures import metatlas_objects as metob
from metatlas.io import h5_query as h5q
from metatlas.io import metatlas_get_data_helper_fun as ma_data
from metatlas.tools import spectralprocessing as sp
from metatlas.plots import chromplotplus as cpp
# from metatlas import gui

from textwrap import fill, TextWrapper
# import qgrid
import pandas as pd
import os
import tables
import pickle
import dill
import numpy as np
import re
import json
import matplotlib.pyplot as plt

from rdkit import Chem
from rdkit.Chem import Descriptors, rdMolDescriptors, AllChem, Draw, rdDepictor
from rdkit.Chem.Draw import rdMolDraw2D, IPythonConsole
from itertools import cycle
from collections import defaultdict
from IPython.display import SVG,display,clear_output


from ipywidgets import interact, interactive, fixed, IntProgress
import ipywidgets as widgets
from IPython.display import display

import getpass

from ast import literal_eval
# from datetime import datetime

from matplotlib.widgets import Slider, Button, RadioButtons

from matplotlib.widgets import AxesWidget

import gspread
# from oauth2client.client import SignedJwtAssertionCredentials
from oauth2client.service_account import ServiceAccountCredentials

import sys
import six
from six.moves import range
from six.moves import zip
from functools import reduce
if sys.version_info[0] < 3:
    from StringIO import StringIO
else:
    from io import StringIO

ADDUCT_INFO = {'[2M+H]': {'charge': '1',
              'color': '#fabebe',
              'common': True,
              'comp_num': '2',
              'mass': '1.0073'},
             '[2M-H]': {'charge': '-1',
              'color': '#008080',
              'common': True,
              'comp_num': '2',
              'mass': '-1.0073'},
             '[M+2H]': {'charge': '2',
              'color': '#ffe119',
              'common': True,
              'comp_num': '1',
              'mass': '2.0146'},
             '[M+2Na]': {'charge': '2',
              'color': '#fffac8',
              'common': False,
              'comp_num': '1',
              'mass': '45.9784'},
             '[M+Cl]': {'charge': '-1',
              'color': '#d2f53c',
              'common': True,
              'comp_num': '1',
              'mass': '34.9694'},
             '[M+H-H2O]': {'charge': '1',
              'color': '#911eb4',
              'common': True,
              'comp_num': '1',
              'mass': '-17.0033'},
             '[M+H]': {'charge': '1',
              'color': '#3cb44b',
              'common': True,
              'comp_num': '1',
              'mass': '1.0073'},
             '[M+K]': {'charge': '1',
              'color': '#aa6e28',
              'common': False,
              'comp_num': '1',
              'mass': '38.963158'},
             '[M+NH4]': {'charge': '1',
              'color': '#0082c8',
              'common': True,
              'comp_num': '1',
              'mass': '18.0338'},
             '[M+Na]': {'charge': '1',
              'color': '#f58231',
              'common': True,
              'comp_num': '1',
              'mass': '22.9892'},
             '[M+acetate]': {'charge': '-1',
              'color': '#808000',
              'common': False,
              'comp_num': '1',
              'mass': '59.0139'},
             '[M+formate]': {'charge': '-1',
              'color': '#5500FF',
              'common': False,
              'comp_num': '1',
              'mass': '44.998201'},
             '[M-2H]': {'charge': '-2',
              'color': '#f032e6',
              'common': True,
              'comp_num': '1',
              'mass': '-2.014552904'},
             '[M-H+2Na]': {'charge': '1',
              'color': '#000080',
              'common': False,
              'comp_num': '1',
              'mass': '44.9711'},
             '[M-H+Cl]': {'charge': '-2',
              'color': '#ffd8b1',
              'common': False,
              'comp_num': '1',
              'mass': '33.9621'},
             '[M-H+Na]': {'charge': '0',
              'color': '#e6beff',
              'common': False,
              'comp_num': '1',
              'mass': '21.98194425'},
             '[M-H]': {'charge': '-1',
              'color': '#46f0f0',
              'common': True,
              'comp_num': '1',
              'mass': '-1.0073'},
             '[M-e]': {'charge': '1',
              'color': '#aaffc3',
              'common': False,
              'comp_num': '1',
              'mass': '-0.0005'},
             '[M]': {'charge': '0',
              'color': '#e6194b',
              'common': True,
              'comp_num': '1',
              'mass': '0'}}

def get_google_sheet(notebook_name = "Sheet name",
                     token='/project/projectdirs/metatlas/projects/google_sheets_auth/ipython to sheets demo-9140f8697062.json',
                     sheet_name = 'Sheet1',
                    literal_cols=None):
    """
    Returns a pandas data frame from the google sheet.
    Assumes header row is first row.

    To use the token hard coded in the token field,
    the sheet must be shared with:
    metatlas-ipython-nersc@ipython-to-sheets-demo.iam.gserviceaccount.com
    Unique sheet names are a requirement of this approach.

    """
#     scope = ['https://spreadsheets.google.com/feeds']
#     scope = ['https://www.googleapis.com/auth/spreadsheets']
    scope = ['https://spreadsheets.google.com/feeds', 'https://www.googleapis.com/auth/drive']
    #this is deprecated as of january, but we have pinned the version of oauth2.
    #see https://github.com/google/oauth2client/issues/401
#     json_key = json.load(open(token))
#     credentials = SignedJwtAssertionCredentials(json_key['client_email'], json_key['private_key'].encode(), scope)
    credentials = ServiceAccountCredentials.from_json_keyfile_name(token, scope)
    #here is the new way incase the version pin is removed
    #credentials = ServiceAccountCredentials.from_json_keyfile_name(token, scope)

    gc = gspread.authorize(credentials)
    wks = gc.open(notebook_name)
    istd_qc_data = wks.worksheet(sheet_name).get_all_values()
    headers = istd_qc_data.pop(0)
    df = pd.DataFrame(istd_qc_data,columns=headers)

    # Use round trip through read_csv to infer dtypes
    s = StringIO()
    df.to_csv(s)
    df2 = pd.read_csv(StringIO(s.getvalue()))
    if 'Unnamed: 0' in df2.columns:
        df2.drop(columns=['Unnamed: 0'],inplace=True)

    #turn list elements into lists instead of strings
    if literal_cols is not None:
        for col in literal_cols:
            df2[col] = df2[col].apply(literal_eval)
    df2 = df2.fillna('')

    return df2

class VertSlider(AxesWidget):
    """
    A slider representing a floating point range

    The following attributes are defined
      *ax*        : the slider :class:`matplotlib.axes.Axes` instance

      *val*       : the current slider value

      *vline*     : a :class:`matplotlib.lines.Line2D` instance
                     representing the initial value of the slider

      *poly*      : A :class:`matplotlib.patches.Polygon` instance
                     which is the slider knob

      *valfmt*    : the format string for formatting the slider text

      *label*     : a :class:`matplotlib.text.Text` instance
                     for the slider label

      *closedmin* : whether the slider is closed on the minimum

      *closedmax* : whether the slider is closed on the maximum

      *slidermin* : another slider - if not *None*, this slider must be
                     greater than *slidermin*

      *slidermax* : another slider - if not *None*, this slider must be
                     less than *slidermax*

      *dragging*  : allow for mouse dragging on slider

    Call :meth:`on_changed` to connect to the slider event
    """
    def __init__(self, ax, label, valmin, valmax, valinit=0.5, valfmt='%.1e',
                 closedmin=True, closedmax=True, slidermin=None,
                 slidermax=None, dragging=True, **kwargs):
        """
        Create a slider from *valmin* to *valmax* in axes *ax*

        *valinit*
            The slider initial position

        *label*
            The slider label

        *valfmt*
            Used to format the slider value

        *closedmin* and *closedmax*
            Indicate whether the slider interval is closed

        *slidermin* and *slidermax*
            Used to constrain the value of this slider to the values
            of other sliders.

        additional kwargs are passed on to ``self.poly`` which is the
        :class:`matplotlib.patches.Rectangle` which draws the slider
        knob.  See the :class:`matplotlib.patches.Rectangle` documentation
        valid property names (e.g., *facecolor*, *edgecolor*, *alpha*, ...)
        """
        AxesWidget.__init__(self, ax)

        self.valmin = valmin
        self.valmax = valmax
        self.val = valinit
        self.valinit = valinit
        self.poly = ax.axhspan(valmin, valinit, 0, 1, **kwargs)

        self.vline = ax.axhline(valinit, 0, 1, color='r', lw=1)

        self.valfmt = valfmt
        ax.set_xticks([])
        ax.set_ylim((valmin, valmax))
        ax.set_yticks([])
        ax.set_navigate(False)

        self.connect_event('button_press_event', self._update)
        self.connect_event('button_release_event', self._update)
        if dragging:
            self.connect_event('motion_notify_event', self._update)
        self.label = ax.text(0.5, 1.03, label, transform=ax.transAxes,
                             verticalalignment='center',
                             horizontalalignment='center')

        self.valtext = ax.text(0.5, -0.03, valfmt % valinit,
                               transform=ax.transAxes,
                               verticalalignment='center',
                               horizontalalignment='center')

        self.cnt = 0
        self.observers = {}

        self.closedmin = closedmin
        self.closedmax = closedmax
        self.slidermin = slidermin
        self.slidermax = slidermax
        self.drag_active = False

    def _update(self, event):
        """update the slider position"""
        if self.ignore(event):
            return

        if event.button != 1:
            return

        if event.name == 'button_press_event' and event.inaxes == self.ax:
            self.drag_active = True
            event.canvas.grab_mouse(self.ax)

        if not self.drag_active:
            return

        elif ((event.name == 'button_release_event') or
              (event.name == 'button_press_event' and
               event.inaxes != self.ax)):
            self.drag_active = False
            event.canvas.release_mouse(self.ax)
            return

        val = event.ydata
        if val <= self.valmin:
            if not self.closedmin:
                return
            val = self.valmin
        elif val >= self.valmax:
            if not self.closedmax:
                return
            val = self.valmax

        if self.slidermin is not None and val <= self.slidermin.val:
            if not self.closedmin:
                return
            val = self.slidermin.val

        if self.slidermax is not None and val >= self.slidermax.val:
            if not self.closedmax:
                return
            val = self.slidermax.val

        self.set_val(val)

    def set_val(self, val):
        xy = self.poly.xy
        xy[1] = 0, val
        xy[2] = 1, val
        self.poly.xy = xy
        self.valtext.set_text(self.valfmt % val)
        if self.drawon:
            self.ax.figure.canvas.draw()
        self.val = val
        if not self.eventson:
            return
        for cid, func in six.iteritems(self.observers):
            func(val)

    def on_changed(self, func):
        """
        When the slider value is changed, call *func* with the new
        slider position

        A connection id is returned which can be used to disconnect
        """
        cid = self.cnt
        self.observers[cid] = func
        self.cnt += 1
        return cid

    def disconnect(self, cid):
        """remove the observer with connection id *cid*"""
        try:
            del self.observers[cid]
        except KeyError:
            pass

    def reset(self):
        """reset the slider to the initial value if needed"""
        if (self.val != self.valinit):
            self.set_val(self.valinit)


class adjust_rt_for_selected_compound(object):
    def __init__(self,
                 data,
                 include_lcmsruns = None,
                 exclude_lcmsruns = None,
                 include_groups = None,
                 exclude_groups = None,
                 msms_hits = None,
                 color_me = '',
                 compound_idx = 0,
                 width = 10,
                 height = 4,
                 y_scale='linear',
                 alpha = 0.5,
                 min_max_color = 'green',
                 peak_color = 'darkviolet',
                 slider_color = 'ghostwhite',
                 y_max = 'auto',
                 y_min = 0,
                 peak_flags = ('keep', 'remove', 'unresolvable isomers','poor peak shape'),
                 msms_flags = ('no selection', '-1, bad match - should remove compound', '0, no ref match available or no MSMS collected', '0.5, co-isolated precursor, partial match', '0.5, partial match of fragments', '1, perfect match to internal reference library', '1, perfect match to external reference library', '1 co-isolated precursor but all reference ions are in sample spectrum'),
                 adjustable_rt_peak = False):
        """
        data: a metatlas_dataset where files and compounds are stored.
        for example,
        self.metatlas_dataset[file_idx][compound_idx]['identification'].rt_references[-1].unique_id
        is the unique id to the retention time reference for a compound in a file.
        msms_hits: output of get_msms_hits routine
        width: specify a width value in inches for the full figure
        height: specify a height value in inches for a single plot within the figure
        min_max_color & peak_color: specify a valid matplotlib color string for the slider and vertical bars
        slider_color: background color for the sliders. Must be a valid matplotlib color

        Press Left and Right arrow keys to move to the next or previous compound
        """

        self.msms_hits = msms_hits
        self.color_me = color_me
        self.compound_idx = compound_idx
        self.width = width
        self.height = height
        self.y_scale = y_scale
        self.alpha = alpha
        self.min_max_color = min_max_color
        self.peak_color = peak_color
        self.slider_color = slider_color
        self.y_max = y_max
        self.y_min = y_min
        self.peak_flags = peak_flags
        self.msms_flags = msms_flags
        self.adjustable_rt_peak = adjustable_rt_peak

        # filter runs from the metatlas dataset
        if include_lcmsruns:
            data = filter_lcmsruns_in_dataset_by_include_list(data,'lcmsrun',include_lcmsruns)

        if include_groups:
            data = filter_lcmsruns_in_dataset_by_include_list(data,'group',include_groups)
        if exclude_lcmsruns:
            data = filter_lcmsruns_in_dataset_by_exclude_list(data,'lcmsrun',exclude_lcmsruns)
        if exclude_groups:
            data = filter_lcmsruns_in_dataset_by_exclude_list(data,'group',exclude_groups)
        self.data = data
        self.compounds = self.retrieve_compounds()

        if self.peak_flags == '':
            self.peak_flags = ('keep', 'remove', 'unresolvable isomers','poor peak shape')
        if self.msms_flags == '':
            self.msms_flags = ('no selection','-1, bad match - should remove compound', '0, no ref match available or no MSMS collected', '0.5, co-isolated precursor, partial match', '0.5, partial match of fragments', '1, perfect match to internal reference library', '1, perfect match to external reference library', '1 co-isolated precursor but all reference ions are in sample spectrum')

        base_font_size = 10
        self.gui_scale_factor = height/3.25 if height < 3.25 else 1
        plt.rcParams.update({'font.size': base_font_size * self.gui_scale_factor})

        max_radio_label_len = max([len(x) for x in self.peak_flags+self.msms_flags])

        self.plot_hspace = 2.2/(height*2)
        self.plot_left_pos = 1.0/width
        # not using a fixed width font, so this assume a even distribution of character widths
        # in the radio button labels
        self.plot_right_pos = 1.0-(0.7/width+max_radio_label_len*0.075/width*self.gui_scale_factor)
        self.plot_top_pos = 1.0-(0.396/(height*(2+self.plot_hspace)))
        self.plot_bottom_pos = 1.32/(height*(2+self.plot_hspace))

        #Turn On interactive plot
        plt.ion()
        # create figure and first axes
        self.fig,(self.ax2, self.ax) = plt.subplots(2, 1, figsize=(width, height*(2+self.plot_hspace)))
        plt.subplots_adjust(left=self.plot_left_pos, right=self.plot_right_pos,
                bottom=self.plot_bottom_pos, top=self.plot_top_pos, hspace=self.plot_hspace)
#         plt.ticklabel_format(style='plain', axis='x')
#         plt.ticklabel_format(style='sci', axis='y', scilimits=(0,0))

        # warn the user if they do not own the atlas; and can not edit its values
        self.enable_edit = True
        self.atlas = metob.retrieve('Atlas',unique_id = self.data[0][0]['atlas_unique_id'],username='*')[-1]
        print(("loaded file for username = ", self.atlas.username))
        if getpass.getuser() != self.atlas.username:
            self.ax.set_title("YOUR ARE %s YOU ARE NOT ALLOWED TO EDIT VALUES THE RT CORRECTOR. USERNAMES ARE NOT THE SAME"%getpass.getuser())
            self.enable_edit = False

        #create all event handlers
        self.fig.canvas.callbacks.connect('pick_event', self.on_pick)
        self.fig.canvas.mpl_connect('key_press_event', self.press)

        #create the plot
        self.hit_ctr = 0
        self.set_plot_data()


    def set_plot_data(self):
        #set y-scale and bounds if provided
        file_names = ma_data.get_file_names(self.data)
        self.ax.set_yscale(self.y_scale)
        if self.y_max != 'auto':
            self.ax.set_ylim(self.y_min,self.y_max)

        self.ax.ticklabel_format(style='sci', axis='y', scilimits=(0,0))
        self.ax2.ticklabel_format(style='sci', axis='y', scilimits=(0,0))

        default_data = self.data[0][self.compound_idx]
        if default_data['identification'].name:
            compound_str = default_data['identification'].name.split('///')[0]
        elif default_data['identification'].compound[-1].name:
            compound_str = default_data['identification'].compound[-1].name
        else:
            compound_str = 'nameless compound'

        cname = compound_str
        if len(default_data['identification'].compound) > 0 and hasattr(default_data['identification'].compound[-1],"inchi_key"):
            inchi_key = default_data['identification'].compound[-1].inchi_key
        else:
            inchi_key = ""
        compound_str = '%d, %s'%(self.compound_idx, compound_str)

        try:
            adduct = default_data['identification'].mz_references[0].adduct
        except (KeyError, AttributeError):
            adduct = None

        mz_theoretical = default_data['identification'].mz_references[0].mz
        mz_measured = default_data['data']['ms1_summary']['mz_centroid']
        if not mz_measured:
            mz_measured = 0

        delta_mz = abs(mz_theoretical - mz_measured)
        delta_ppm = delta_mz / mz_theoretical * 1e6

        mz_header = "m/z theoretical = %5.4f, m/z measured = %5.4f, ppm diff = %5.4f" % (mz_theoretical, mz_measured, delta_ppm)

        self.ax.set_title('')
        if adduct != None:
            self.ax.set_ylabel('%s\n%s'%(compound_str,adduct))
        else:
            self.ax.set_ylabel('%s'%compound_str)

        self.ax.set_xlabel('Retention Time')
        self.my_rt = metob.retrieve('RTReference',
                               unique_id = default_data['identification'].rt_references[-1].unique_id, username='*')[-1]
        for d in self.data: #this loops through the files
            if d[self.compound_idx]['data']['eic']:
                if len(d[self.compound_idx]['data']['eic']['rt']) > 0:
                    x = d[self.compound_idx]['data']['eic']['rt']
                    y = d[self.compound_idx]['data']['eic']['intensity']
                    x = np.asarray(x)
                    y = np.asarray(y)
                    x = x[y>0]
                    y = y[y>0]#y[y<0.0] = 0.0
                    if self.color_me != '':
                        for i, cl in enumerate(self.color_me):
                            zorder = len(self.color_me)+ 2 - i
                            if cl[1] in d[self.compound_idx]['lcmsrun'].name:
                                self.ax.plot(x,y,'k-',zorder=zorder,linewidth=2.0,alpha=self.alpha, picker=5, color=cl[0], label = d[self.compound_idx]['lcmsrun'].name.replace('.mzML',''))
                            else:
                                self.ax.plot(x,y,'k-',zorder=1,linewidth=2.0,alpha=self.alpha, picker=5, label = d[self.compound_idx]['lcmsrun'].name.replace('.mzML',''))
                    else:
                        self.ax.plot(x,y,'k-',zorder=1,linewidth=2.0,alpha=self.alpha, picker=5, label = d[self.compound_idx]['lcmsrun'].name.replace('.mzML',''))

        self.min_line = self.ax.axvline(self.my_rt.rt_min, color=self.min_max_color,linewidth=4.0)
        self.max_line = self.ax.axvline(self.my_rt.rt_max, color=self.min_max_color,linewidth=4.0)
        self.peak_line = self.ax.axvline(self.my_rt.rt_peak, color=self.peak_color,linewidth=4.0)

        x_axis_label_height = 0.5
        RT_slider_height = (self.plot_bottom_pos-x_axis_label_height/(self.height*(2+self.plot_hspace)))/4.0
        RT_slider_width = self.plot_right_pos - self.plot_left_pos

        self.rt_peak_ax = plt.axes([self.plot_left_pos, 0, RT_slider_width, RT_slider_height],
                                   facecolor=self.slider_color)
        self.rt_max_ax = plt.axes([self.plot_left_pos, RT_slider_height*1.5, RT_slider_width, RT_slider_height],
                                  facecolor=self.slider_color)
        self.rt_min_ax = plt.axes([self.plot_left_pos, RT_slider_height*3.0, RT_slider_width, RT_slider_height],
                                   facecolor=self.slider_color)

        y_axis_height = (self.plot_top_pos - self.plot_bottom_pos)*(1-self.plot_hspace/(2+self.plot_hspace))/2
        y_slider_width = 0.01
        self.y_scale_ax = plt.axes([self.plot_right_pos, self.plot_bottom_pos, y_slider_width, y_axis_height],
                                    facecolor=self.slider_color)

        min_x = self.ax.get_xlim()[0]
        max_x = self.ax.get_xlim()[1]
#
        self.rt_min_slider = Slider(self.rt_min_ax, 'RT min', min_x, max_x, valinit=self.my_rt.rt_min,color=self.min_max_color)
        self.rt_min_slider.vline.set_color('black')
        self.rt_min_slider.vline.set_linewidth(4)
        self.rt_max_slider = Slider(self.rt_max_ax, 'RT max', min_x, max_x, valinit=self.my_rt.rt_max,color=self.min_max_color)
        self.rt_max_slider.vline.set_color('black')
        self.rt_max_slider.vline.set_linewidth(4)
        self.rt_peak_slider = Slider(self.rt_peak_ax,'RT peak', min_x, max_x, valinit=self.my_rt.rt_peak,color=self.peak_color)
        self.rt_peak_slider.vline.set_color('black')
        self.rt_peak_slider.vline.set_linewidth(4)
        if self.enable_edit:
            self.rt_min_slider.on_changed(self.update_rt)
            self.rt_max_slider.on_changed(self.update_rt)
            self.rt_peak_slider.on_changed(self.update_rt)

        (self.slider_y_min,self.slider_y_max) = self.ax.get_ylim()
        self.slider_val = self.slider_y_max
        self.y_scale_slider = VertSlider(self.y_scale_ax,'',self.slider_y_min,self.slider_y_max, valfmt = '', valinit=self.slider_y_max,color=self.peak_color)
        self.y_scale_slider.vline.set_color('black')
        self.y_scale_slider.vline.set_linewidth(8)
        self.y_scale_slider.on_changed(self.update_yscale)

        radio_button_axes_width = 1-self.plot_right_pos
        radio_button_radius = 0.02 * self.gui_scale_factor
        # 0.15 is an x-offset when drawing the RadioButons from the matplotlib code
        radio_button_center_offset = 0.15
        self.lin_log_ax = plt.axes([self.plot_left_pos - \
                                    (radio_button_center_offset - radio_button_radius)/self.width,
                                    self.plot_bottom_pos, radio_button_axes_width, y_axis_height],
                                    anchor='NW', aspect='equal')
        self.lin_log_ax.margins(0)
        self.lin_log_ax.axis('off')

        self.lin_log_radio = RadioButtons(self.lin_log_ax, ('linear', 'log'))
        for circle in self.lin_log_radio.circles:
                circle.set_radius(radio_button_radius)
        self.lin_log_radio.on_clicked(self.set_lin_log)

        self.peak_flag_ax = plt.axes([self.plot_right_pos + y_slider_width - \
                                      (radio_button_center_offset - radio_button_radius)/self.width,
                                      self.plot_bottom_pos, radio_button_axes_width, y_axis_height],
                                      anchor='SW', aspect='equal')
        self.peak_flag_ax.margins(0)
        self.peak_flag_ax.axis('off')
        peak_flags = self.peak_flags
        my_id = self.compounds[self.data[0][self.compound_idx]['identification'].unique_id]
        if my_id.ms1_notes in peak_flags:
            peak_flag_index = peak_flags.index(my_id.ms1_notes)
        else:
            peak_flag_index = 0
        self.peak_flag_radio = RadioButtons(self.peak_flag_ax, peak_flags, active=peak_flag_index)
        for circle in self.peak_flag_radio.circles:
                circle.set_radius(radio_button_radius)
        self.peak_flag_radio.on_clicked(self.set_peak_flag)

        self.msms_flag_ax = plt.axes([self.plot_right_pos - \
                                      (radio_button_center_offset - radio_button_radius)/self.width,
                                      self.plot_top_pos - y_axis_height, radio_button_axes_width, y_axis_height],
                                      anchor='SW', aspect='equal')
        self.msms_flag_ax.margins(0)
        self.msms_flag_ax.axis('off')
        msms_flags = self.msms_flags
        if my_id.ms2_notes in msms_flags:
            msms_flag_index = msms_flags.index(my_id.ms2_notes)
        else:
            msms_flag_index = 0
        self.msms_flag_radio = RadioButtons(self.msms_flag_ax, msms_flags, active=msms_flag_index)
        for circle in self.msms_flag_radio.circles:
                circle.set_radius(radio_button_radius)
        plt.show()
        self.msms_flag_radio.on_clicked(self.set_msms_flag)

        #self.fig2,self.ax2 = plt.subplots(figsize=(14, 6))
        my_scan_rt = self.msms_hits.index.get_level_values('msms_scan')
        my_file_name = self.msms_hits.index.get_level_values('file_name')
        #hits_mz_tolerance = 0.005
        hits_mz_tolerance = default_data['identification'].mz_references[-1].mz_tolerance*1e-6

        hits = self.msms_hits[(my_scan_rt >= float(self.my_rt.rt_min)) & (my_scan_rt <= float(self.my_rt.rt_max)) & (self.msms_hits['inchi_key'] == inchi_key) \
                & (abs(self.msms_hits['measured_precursor_mz'] - mz_theoretical)/mz_theoretical <= hits_mz_tolerance)]
        self.hits = hits.sort_values('score', ascending=False)

        if len(self.hits) > 0:
            hit_file_name = self.hits.index.get_level_values('file_name')[self.hit_ctr]
            hit_ref_id = self.hits.index.get_level_values('id')[self.hit_ctr]
            hit_score = self.hits['score'].iloc[self.hit_ctr]
            rt_theoretical = self.data[int(file_names.index(hit_file_name))][self.compound_idx]['identification'].rt_references[0].rt_peak
            rt_ms1 = self.data[int(file_names.index(hit_file_name))][self.compound_idx]['data']['ms1_summary']['rt_peak']
            rt_ms2 = self.hits.index.get_level_values('msms_scan')[self.hit_ctr]
            hit_query = self.hits['msv_query_aligned'][self.hit_ctr:self.hit_ctr+1].iloc[0]
            hit_ref = self.hits['msv_ref_aligned'][self.hit_ctr:self.hit_ctr+1].iloc[0]
            mz_precursor = self.hits['measured_precursor_mz'].iloc[self.hit_ctr]
            mz_theoretical = self.data[int(file_names.index(hit_file_name))][self.compound_idx]['identification'].mz_references[0].mz
            mz_measured = self.data[int(file_names.index(hit_file_name))][self.compound_idx]['data']['ms1_summary']['mz_centroid']
            delta_mz = abs(mz_theoretical - mz_measured)
            delta_ppm = delta_mz / mz_theoretical * 1e6
            rt_header = "RT theoretical = %3.2f, RT MS1 measured = %3.2f, RT MS2 measured = %3.2f" % (rt_theoretical, rt_ms1, rt_ms2)
            mz_header = "precursor m/z = %5.4f, m/z theoretical = %5.4f, m/z measured = %5.4f, ppm diff = %3.2f" % (mz_precursor, mz_theoretical, mz_measured, delta_ppm)
            plot_msms_comparison2(0, mz_header, rt_header, hit_ref_id, hit_file_name, hit_score, self.ax2, hit_query, hit_ref)
        else:
            hit_query = np.empty((2,2,))
            hit_query[:] = np.nan
            hit_ref = hit_query
            file_idx = file_with_max_ms1_intensity(self.data,self.compound_idx)[0]
            rt_theoretical = default_data['identification'].rt_references[0].rt_peak
            mz_theoretical = default_data['identification'].mz_references[0].mz
            if file_idx != None:
                rt_ms1 = self.data[file_idx][self.compound_idx]['data']['ms1_summary']['rt_peak']
                mz_measured = self.data[file_idx][self.compound_idx]['data']['ms1_summary']['mz_centroid']
            else:
                rt_ms1 = np.nan
                mz_measured = np.nan
            delta_mz = abs(mz_theoretical - mz_measured)
            delta_ppm = delta_mz / mz_theoretical * 1e6
            rt_header = "RT theoretical = %3.2f, RT MS1 measured = %3.2f" % (rt_theoretical, rt_ms1)
            mz_header = "m/z theoretical = %5.4f, m/z measured = %5.4f, ppm diff = %3.2f" % (mz_theoretical, mz_measured, delta_ppm)
            hit_ref_id = "N/A"
            hit_file_name= file_names[file_idx]
            hit_score = np.nan
            plot_msms_comparison2(0, mz_header, rt_header, hit_ref_id, hit_file_name, hit_score, self.ax2, hit_query, hit_ref)

    def set_lin_log(self,label):
        self.ax.set_yscale(label)
        self.ax.ticklabel_format(style='sci', axis='y', scilimits=(0,0))
        self.fig.canvas.draw_idle()

    def set_peak_flag(self,label):
        my_id = self.compounds[self.data[0][self.compound_idx]['identification'].unique_id]
        my_id.ms1_notes = label
        metob.store(my_id)

    def set_msms_flag(self,label):
        my_id = self.compounds[self.data[0][self.compound_idx]['identification'].unique_id]
        my_id.ms2_notes = label
        metob.store(my_id)

    def on_pick(self,event):
        thisline = event.artist
        thisline.set_color('cyan')
        self.ax.set_title(thisline.get_label(), fontsize=7)

    def press(self,event):
        if event.key in ['right', 'l']:
            if self.compound_idx + 1 < len(self.data[0]):
                self.compound_idx += 1
                self.hit_ctr = 0
                self.ax.cla()
                self.ax2.cla()
                self.rt_peak_ax.cla()
                self.rt_min_ax.cla()
                self.rt_max_ax.cla()
                self.y_scale_ax.cla()
                self.set_plot_data()
        if event.key in ['left', 'h']:
            if self.compound_idx > 0:
                self.compound_idx -= 1
                self.hit_ctr = 0
                self.ax.cla()
                self.ax2.cla()
                self.rt_peak_ax.cla()
                self.rt_min_ax.cla()
                self.rt_max_ax.cla()
                self.y_scale_ax.cla()
                self.set_plot_data()
        if event.key in ['up', 'k']:
            if self.hit_ctr > 0:
                self.hit_ctr -= 1
            self.ax.cla()
            self.ax2.cla()
            self.rt_peak_ax.cla()
            self.rt_min_ax.cla()
            self.rt_max_ax.cla()
            self.y_scale_ax.cla()
            self.set_plot_data()
        if event.key in ['down', 'j']:
            if self.hit_ctr < len(self.hits) - 1:
                self.hit_ctr += 1
            self.ax.cla()
            self.ax2.cla()
            self.rt_peak_ax.cla()
            self.rt_min_ax.cla()
            self.rt_max_ax.cla()
            self.y_scale_ax.cla()
            self.set_plot_data()
        if event.key == 'x':
            self.peak_flag_radio.set_active(1)
            #This is really hacky, but using set_peak_flag function above didn't work.
            my_id = self.compounds[self.data[0][self.compound_idx]['identification'].unique_id]
            my_id.ms1_notes = 'remove'
            metob.store(my_id)

    def update_yscale(self,val):
        self.y_scale_slider.valinit = self.slider_val
        self.slider_val = self.y_scale_slider.val
        if self.slider_y_min < 0:
            self.slider_y_min = -0.2*self.slider_val
        else:
            self.slider_y_min = 0.02
        self.ax.set_ylim(self.slider_y_min,self.slider_val)
        self.fig.canvas.draw_idle()

    def update_rt(self,val):
        self.my_rt.rt_min = self.rt_min_slider.val
        self.my_rt.rt_max = self.rt_max_slider.val
        if self.adjustable_rt_peak:
            self.my_rt.rt_peak = self.rt_peak_slider.val

        self.rt_min_slider.valinit = self.my_rt.rt_min
        self.rt_max_slider.valinit = self.my_rt.rt_max
        self.rt_peak_slider.valinit = self.my_rt.rt_peak

        metob.store(self.my_rt)
        self.min_line.set_xdata((self.my_rt.rt_min,self.my_rt.rt_min))
        self.max_line.set_xdata((self.my_rt.rt_max,self.my_rt.rt_max))
        self.peak_line.set_xdata((self.my_rt.rt_peak,self.my_rt.rt_peak))
        self.fig.canvas.draw_idle()
        #self.ax.cla()
        #self.ax2.cla()
        #self.rt_peak_ax.cla()
        #self.rt_min_ax.cla()
        #self.rt_max_ax.cla()
        #self.y_scale_ax.cla()
        #self.set_plot_data()
        #self.fig.canvas.draw_idle()

    def retrieve_compounds(self):
        uids = [x['identification'].unique_id for x in self.data[0]]
        compounds_list = metob.retrieve('CompoundIdentification', unique_id = uids, username='*')
        return {c.unique_id:c for c in compounds_list}

class adjust_mz_for_selected_compound(object):
    def __init__(self,
                 data,
                 include_lcmsruns = None,
                 exclude_lcmsruns = None,
                 include_groups = None,
                 exclude_groups = None,
                 compound_idx = 0,
                 width = 12,
                 height = 6,
                 y_scale='linear',
                 alpha = 0.5,
                 min_max_color = 'sage',
                 peak_color = 'darkviolet',
                 slider_color = 'ghostwhite',
                 y_max = 'auto',
                 y_min = 0):
        """
        data: a metatlas_dataset where files and compounds are stored.
        for example,
        self.metatlas_dataset[file_idx][compound_idx]['identification'].rt_references[-1].unique_id
        is the unique id to the retention time reference for a compound in a file.

        width: specify a width value in inches for the plots and slides
        height: specify a width value in inches for the plots and slides
        min_max_color & peak_color: specify a valid matplotlib color string for the slider and vertical bars
        slider_color: background color for the sliders. Must be a valid matplotlib color

        Press Left and Right arrow keys to move to the next or previous compound
        """

        self.compound_idx = compound_idx
        self.width = width
        self.height = height
        self.y_scale = y_scale
        self.alpha = alpha
        self.min_max_color = min_max_color
        self.peak_color = peak_color
        self.slider_color = slider_color
        self.y_max = y_max
        self.y_min = y_min

        # filter runs from the metatlas dataset
        if include_lcmsruns:
            data = filter_lcmsruns_in_dataset_by_include_list(data,'lcmsrun',include_lcmsruns)

        if include_groups:
            data = filter_lcmsruns_in_dataset_by_include_list(data,'group',include_groups)
        if exclude_lcmsruns:
            data = filter_lcmsruns_in_dataset_by_exclude_list(data,'lcmsrun',exclude_lcmsruns)
        if exclude_groups:
            data = filter_lcmsruns_in_dataset_by_exclude_list(data,'group',exclude_groups)
        self.data = data

        # create figure and first axes
        self.fig,self.ax = plt.subplots(figsize=(width, height))
        plt.subplots_adjust(left=0.09, bottom=0.275)
#         plt.ticklabel_format(style='plain', axis='x')
#         plt.ticklabel_format(style='sci', axis='y', scilimits=(0,0))

        # warn the user if they do not own the atlas; and can not edit its values
        self.enable_edit = True
        self.atlas = metob.retrieve('Atlas',unique_id = self.data[0][0]['atlas_unique_id'],username='*')[-1]
        print(("loaded file for username = ", self.atlas.username))
        if getpass.getuser() != self.atlas.username:
            self.ax.set_title("YOUR ARE %s YOU ARE NOT ALLOWED TO EDIT VALUES THE RT CORRECTOR. USERNAMES ARE NOT THE SAME"%getpass.getuser())
            self.enable_edit = False

        #create all event handlers
        self.fig.canvas.callbacks.connect('pick_event', self.on_pick)
        self.fig.canvas.mpl_connect('key_press_event', self.press)

        #create the plot
        self.set_plot_data()


    def set_plot_data(self):
        self.ax.ticklabel_format(style='sci', axis='y', scilimits=(0,0))
        self.ax.ticklabel_format(useOffset=False, style='plain', axis='x')

        default_data = self.data[0][self.compound_idx]
        if default_data['identification'].name:
            compound_str = default_data['identification'].name.split('///')[0]
        elif default_data['identification'].compound[-1].name:
            compound_str = default_data['identification'].compound[-1].name
        else:
            compound_str = 'nameless compound'

        compound_str = '%d, %s'%(self.compound_idx, compound_str)

        self.ax.set_title('')
        self.ax.set_ylabel('%s'%compound_str)
        self.ax.set_xlabel('Retention Time')
        self.my_mz = metob.retrieve('MZReference',
                               unique_id = default_data['identification'].mz_references[-1].unique_id, username='*')[-1]
        for i,d in enumerate(self.data): #this loops through the files
            if d[self.compound_idx]['data']['ms1_summary']:
#                 if len(d[self.compound_idx]['data']['ms1_summary']['rt']) > 0:
                    x = d[self.compound_idx]['data']['ms1_summary']['mz_centroid']
                    y = d[self.compound_idx]['data']['ms1_summary']['peak_height']
                    x = np.asarray(x)
                    y = np.asarray(y)
                    self.ax.plot(x,y,'k.',linewidth=2.0,alpha=self.alpha, picker=5, label = d[self.compound_idx]['lcmsrun'].name.replace('.mzML',''))


        mz_delta = self.my_mz.mz_tolerance*self.my_mz.mz/1e6

        self.min_line = self.ax.axvline(self.my_mz.mz-mz_delta, color=self.min_max_color,linewidth=4.0)
        self.max_line = self.ax.axvline(self.my_mz.mz+mz_delta, color=self.min_max_color,linewidth=4.0)
        self.peak_line = self.ax.axvline(self.my_mz.mz, color=self.peak_color,linewidth=4.0)

        min_x = self.ax.get_xlim()[0]
        max_x = self.ax.get_xlim()[1]
        print((min_x,max_x))

        self.mz_peak_ax = plt.axes([0.09, 0.05, 0.81, 0.03], axisbg=self.slider_color)
        self.mz_max_ax = plt.axes([0.09, 0.1, 0.81, 0.03], axisbg=self.slider_color)
        self.mz_min_ax = plt.axes([0.09, 0.15, 0.81, 0.03], axisbg=self.slider_color)

        self.mz_min_slider = Slider(self.mz_min_ax, 'mz min', min_x, max_x, valinit=self.my_mz.mz-mz_delta,color=self.min_max_color,valfmt='%1.4f')
        self.mz_min_slider.vline.set_color('black')
        self.mz_min_slider.vline.set_linewidth(4)

        self.mz_max_slider = Slider(self.mz_max_ax, 'mz max', min_x, max_x, valinit=self.my_mz.mz+mz_delta,color=self.min_max_color,valfmt='%1.4f')
        self.mz_max_slider.vline.set_color('black')
        self.mz_max_slider.vline.set_linewidth(4)

        self.mz_peak_slider = Slider(self.mz_peak_ax,'mz peak', min_x, max_x, valinit=self.my_mz.mz,color=self.peak_color,valfmt='%1.4f')
        self.mz_peak_slider.vline.set_color('black')
        self.mz_peak_slider.vline.set_linewidth(4)
#         if self.enable_edit:
#             self.rt_min_slider.on_changed(self.update_rt)
#             self.rt_max_slider.on_changed(self.update_rt)
#             self.rt_peak_slider.on_changed(self.update_rt)

        self.lin_log_ax = plt.axes([0.1, 0.75, 0.1, 0.15])#, axisbg=axcolor)
        self.lin_log_ax.axis('off')
        self.lin_log_radio = RadioButtons(self.lin_log_ax, ('linear', 'log'))
        self.lin_log_radio.on_clicked(self.set_lin_log)

    def set_lin_log(self,label):
        self.ax.set_yscale(label)
        self.ax.ticklabel_format(style='sci', axis='y', scilimits=(0,0))
        self.fig.canvas.draw_idle()

    def on_pick(self,event):
        thisline = event.artist
        thisline.set_color('red')
        self.ax.set_title(thisline.get_label(), fontsize=7)

    def press(self,event):
        if event.key == 'right':
            if self.compound_idx + 1 < len(self.data[0]):
                self.compound_idx += 1
                self.ax.cla()
                self.mz_peak_ax.cla()
                self.mz_min_ax.cla()
                self.mz_max_ax.cla()
                self.set_plot_data()
        if event.key == 'left':
            if self.compound_idx > 0:
                self.compound_idx -= 1
                self.ax.cla()
                self.mz_peak_ax.cla()
                self.mz_min_ax.cla()
                self.mz_max_ax.cla()
                self.set_plot_data()

#     def update_rt(self,val):
#         self.my_rt.rt_min = self.rt_min_slider.val
#         self.my_rt.rt_max = self.rt_max_slider.val
#         self.my_rt.rt_peak = self.rt_peak_slider.val

#         self.rt_min_slider.valinit = self.my_rt.rt_min
#         self.rt_max_slider.valinit = self.my_rt.rt_max
#         self.rt_peak_slider.valinit = self.my_rt.rt_peak

#         metob.store(self.my_rt)
#         self.min_line.set_xdata((self.my_rt.rt_min,self.my_rt.rt_min))
#         self.max_line.set_xdata((self.my_rt.rt_max,self.my_rt.rt_max))
#         self.peak_line.set_xdata((self.my_rt.rt_peak,self.my_rt.rt_peak))
#         self.fig.canvas.draw_idle()


def replace_compound_id_with_name(x):
    id_list = literal_eval(x)
    if id_list:
        found_compound = metob.retrieve('Compounds',unique_id=id_list[0],username='*')
        return found_compound[-1].name
    else:
        return ''

def make_compound_id_df(data):
    ids = []
    for d in data[0]:
        ids.append(d['identification'])
    df = metob.to_dataframe(ids)
    df['compound'] = df['compound'].apply(replace_compound_id_with_name).astype('str')
    df['rt_unique_id'] = df['rt_references'].apply(lambda x: literal_eval(x))
#     df['mz_unique_id'] = df['mz_references'].apply(lambda x: literal_eval(x))
#     df['frag_unique_id'] = df['frag_references'].apply(lambda x: literal_eval(x))
    df = df[['compound','name','username','rt_unique_id']]#,'mz_unique_id','frag_unique_id']]
    return df

def show_compound_grid(input_fname = '',input_dataset=[]):
    """
    Provide a valid path to data in or a dataset
    """
    if not input_dataset:
        print("loading...")
        data = ma_data.get_dill_data(input_fname)
    else:
        data = input_dataset
    atlas_in_data = metob.retrieve('Atlas',unique_id = data[0][0]['atlas_unique_id'],username='*')
    print(("loaded file for username = ", atlas_in_data[0].username))
    username = getpass.getuser()
    if username != atlas_in_data[0].username:
        print(("YOUR ARE", username, "YOU ARE NOT ALLOWED TO EDIT VALUES THE RT CORRECTOR. USERNAMES ARE NOT THE SAME"))
        #return
    compound_df = make_compound_id_df(data)
    #compound_grid = gui.create_qgrid([])
    #compound_grid.df = compound_df
    compound_grid = qgrid.QGridWidget(df=compound_df)#,set_grid_option={'show_toolbar',True})
    #qgrid.show_grid(compound_df,show_toolbar=True)
    compound_grid.export()
    #display(compound_grid)
    return data,compound_grid



def getcommonletters(strlist):
    """
    Parameters
    ----------
    strlist

    Returns
    -------

    """
    return ''.join([x[0] for x in zip(*strlist) if reduce(lambda a,b:(a == b) and a or None,x)])


def findcommonstart(strlist):
    """
    Parameters
    ----------
    strlist

    Returns
    -------

    """
    strlist = strlist[:]
    prev = None
    while True:
        common = getcommonletters(strlist)
        if common == prev:
            break
        strlist.append(common)
        prev = common

    return getcommonletters(strlist)



def plot_all_compounds_for_each_file(input_dataset = [], input_fname = '', include_lcmsruns = [],exclude_lcmsruns = [], nCols = 8, scale_y=True , output_loc=''):

    """
    Parameters
    ----------
    kwargs

    Returns
    -------

    """

    if not input_dataset:
        data = ma_data.get_dill_data(os.path.expandvars(input_fname))
    else:
        data = input_dataset

    # filter runs from the metatlas dataset
    if include_lcmsruns:
        data = filter_lcmsruns_in_dataset_by_include_list(data,'lcmsrun',include_lcmsruns)
        data = filter_lcmsruns_in_dataset_by_include_list(data,'group',include_lcmsruns)

    if exclude_lcmsruns:
        data = filter_lcmsruns_in_dataset_by_exclude_list(data,'lcmsrun',exclude_lcmsruns)
        data = filter_lcmsruns_in_dataset_by_exclude_list(data,'group',exclude_lcmsruns)

    compound_names = ma_data.get_compound_names(data)[0]
    file_names = ma_data.get_file_names(data)


    output_loc = os.path.expandvars('output_loc')

    nRows = int(np.ceil(len(compound_names)/float(nCols)))


    xmin = 0
    xmax = 210
    subrange = float(xmax-xmin)/float(nCols) # scale factor for the x-axis

    y_max = list()
    if scale_y:
        for file_idx,my_file in enumerate(file_names):
            temp = -1
            counter = 0
            for compound_idx,compound in enumerate(compound_names):
                d = data[file_idx][compound_idx]
                if len(d['data']['eic']['rt']) > 0:
                    counter += 1
                    y = max(d['data']['eic']['intensity'])
                    if y > temp:
                        temp = y
            #y_max.append(temp)
            y_max += [temp] * counter
    else:
        for file_idx,my_file in enumerate(file_names):
            for compound_idx,compound in enumerate(compound_names):
                d = data[file_idx][compound_idx]
                if len(d['data']['eic']['rt']) > 0:
                    y_max.append(max(d['data']['eic']['intensity']))
    y_max = cycle(y_max)

    # create ouput dir
    if not os.path.exists(output_loc):
        os.makedirs(output_loc)


    for file_idx,my_file in enumerate(file_names):
        ax = plt.subplot(111)#, aspect='equal')
        plt.setp(ax, 'frame_on', False)
        ax.set_ylim([0, nRows+7])

        col = 0
        row = nRows+6
        counter = 1

        for compound_idx,compound in enumerate(compound_names):
            if col == nCols:
                row -= 1.3
                col = 0

            d = data[file_idx][compound_idx]

            rt_min = d['identification'].rt_references[0].rt_min
            rt_max = d['identification'].rt_references[0].rt_max
            rt_peak = d['identification'].rt_references[0].rt_peak

            if len(d['data']['eic']['rt']) > 0:
                x = d['data']['eic']['rt']
                y = d['data']['eic']['intensity']
                y = y/next(y_max)
                new_x = (x-x[0])*subrange/float(x[-1]-x[0])+col*(subrange+2) ## remapping the x-range
                xlbl = np.array_str(np.linspace(min(x), max(x), 8), precision=2)
                rt_min_ = (rt_min-x[0])*subrange/float(x[-1]-x[0])+col*(subrange+2)
                rt_max_ = (rt_max-x[0])*subrange/float(x[-1]-x[0])+col*(subrange+2)
                rt_peak_ = (rt_peak-x[0])*subrange/float(x[-1]-x[0])+col*(subrange+2)
                ax.plot(new_x, y+row,'k-')#,ms=1, mew=0, mfc='b', alpha=1.0)]
                #ax.annotate('plot={}'.format(col+1),(max(new_x)/2+col*subrange,row-0.1), size=5,ha='center')
                ax.annotate(xlbl,(min(new_x),row-0.1), size=2)
                ax.annotate('{0},{1},{2},{3}'.format(compound,rt_min, rt_peak, rt_max),(min(new_x),row-0.2), size=2)#,ha='center')
                myWhere = np.logical_and(new_x>=rt_min_, new_x<=rt_max_ )
                ax.fill_between(new_x,min(y)+row,y+row,myWhere, facecolor='c', alpha=0.3)
                col += 1
            else:
                new_x = np.asarray([0,1])#(x-x[0])*subrange/float(x[-1]-x[0])+col*(subrange+2) ## remapping the x-range
                ax.plot(new_x, new_x-new_x+row,'r-')#,ms=1, mew=0, mfc='b', alpha=1.0)]
                ax.annotate(compound,(min(new_x),row-0.1), size=2)
                col += 1
            counter += 1

        plt.title(my_file)
        fig = plt.gcf()
        fig.set_size_inches(nRows*1.0, nCols*4.0)
        fig.savefig(os.path.join(output_loc, my_file + '-' + str(counter) + '.pdf'))
        plt.clf()


def plot_all_files_for_each_compound(input_dataset = [], input_fname = '', include_lcmsruns = [],exclude_lcmsruns = [], nCols = 8, scale_y=True , output_loc=''):

    """
    Parameters
    ----------
    kwargs

    Returns
    -------

    """

    if not input_dataset:
        data = ma_data.get_dill_data(os.path.expandvars(input_fname))
    else:
        data = input_dataset

    # filter runs from the metatlas dataset
    if include_lcmsruns:
        data = filter_lcmsruns_in_dataset_by_include_list(data,'lcmsrun',include_lcmsruns)
        data = filter_lcmsruns_in_dataset_by_include_list(data,'group',include_lcmsruns)

    if exclude_lcmsruns:
        data = filter_lcmsruns_in_dataset_by_exclude_list(data,'lcmsrun',exclude_lcmsruns)
        data = filter_lcmsruns_in_dataset_by_exclude_list(data,'group',exclude_lcmsruns)

    compound_names = ma_data.get_compound_names(data)[0]
    file_names = ma_data.get_file_names(data)
    output_loc = os.path.expandvars(output_loc)

    nRows = int(np.ceil(len(file_names)/float(nCols)))
    print(('nrows = ', nRows))

    xmin = 0
    xmax = 210
    subrange = float(xmax-xmin)/float(nCols) # scale factor for the x-axis


    y_max = list()
    if scale_y:
        for compound_idx,compound in enumerate(compound_names):
            temp = -1
            counter = 0
            for file_idx,my_file in enumerate(file_names):
                d = data[file_idx][compound_idx]
                if len(d['data']['eic']['rt']) > 0:
                    counter += 1
                    y = max(d['data']['eic']['intensity'])
                    if y > temp:
                        temp = y
            y_max += [temp] * counter
    else:
        for compound_idx,compound in enumerate(compound_names):
            for file_idx,my_file in enumerate(file_names):
                d = data[file_idx][compound_idx]
                if len(d['data']['eic']['rt']) > 0:
                    y_max.append(max(d['data']['eic']['intensity']))

    print(("length of ymax is ", len(y_max)))
    y_max = cycle(y_max)



    # create ouput dir
    if not os.path.exists(output_loc):
        os.makedirs(output_loc)
    plt.ioff()
    for compound_idx,compound in enumerate(compound_names):
        ax = plt.subplot(111)#, aspect='equal')
        plt.setp(ax, 'frame_on', False)
        ax.set_ylim([0, nRows+7])

        col = 0
        row = nRows+6
        counter = 1

        for file_idx,my_file in enumerate(file_names):
            if col == nCols:
                row -= 1.3
                col = 0

            d = data[file_idx][compound_idx]
            #file_name = compound_names[compound_idx]

            rt_min = d['identification'].rt_references[0].rt_min
            rt_max = d['identification'].rt_references[0].rt_max
            rt_peak = d['identification'].rt_references[0].rt_peak

            if len(d['data']['eic']['rt']) > 0:
                x = d['data']['eic']['rt']
                y = d['data']['eic']['intensity']
                y = y/next(y_max)
                new_x = (x-x[0])*subrange/float(x[-1]-x[0])+col*(subrange+2) ## remapping the x-range
                xlbl = np.array_str(np.linspace(min(x), max(x), 8), precision=2)
                rt_min_ = (rt_min-x[0])*subrange/float(x[-1]-x[0])+col*(subrange+2)
                rt_max_ = (rt_max-x[0])*subrange/float(x[-1]-x[0])+col*(subrange+2)
                rt_peak_ = (rt_peak-x[0])*subrange/float(x[-1]-x[0])+col*(subrange+2)
                ax.plot(new_x, y+row,'k-')#,ms=1, mew=0, mfc='b', alpha=1.0)]
                #ax.annotate('plot={}'.format(col+1),(max(new_x)/2+col*subrange,row-0.1), size=5,ha='center')
                ax.annotate(xlbl,(min(new_x),row-0.1), size=2)
                ax.annotate('{0},{1},{2},{3}'.format(my_file,rt_min, rt_peak, rt_max),(min(new_x),row-0.2), size=2)#,ha='center')
                myWhere = np.logical_and(new_x>=rt_min_, new_x<=rt_max_ )
                #ax.fill_between(new_x,min(y)+row,y+row,myWhere, facecolor='c', alpha=0.3)
                col += 1
            else:
                new_x = np.asarray([0,1])
                ax.plot(new_x, new_x-new_x+row,'r-')#,ms=1, mew=0, mfc='b', alpha=1.0)]
#                 y = [0,1]#(x-x[0])*subrange/float(x[-1]-x[0])+col*(subrange+2) ## remapping the x-range
#                 ax.plot(new_x, y-y+row,'r-')#,ms=1, mew=0, mfc='b', alpha=1.0)]
                ax.annotate(my_file,(min(new_x),row-0.1), size=1)
                col += 1
            counter += 1

        plt.title(compound)
        fig = plt.gcf()
        fig.set_size_inches(nRows*1.0,nCols*4.0)

        fig.savefig(os.path.join(output_loc, compound + '-' + str(counter) + '.pdf'))
        plt.close(fig)






""" contribution from Hans de Winter """
def _InitialiseNeutralisationReactions():
    patts= (
        # Imidazoles
        ('[n+;H]','n'),
        # Amines
        ('[N+;!H0]','N'),
        # Carboxylic acids and alcohols
        ('[$([O-]);!$([O-][#7])]','O'),
        # Thiols
        ('[S-;X1]','S'),
        # Sulfonamides
        ('[$([N-;X2]S(=O)=O)]','N'),
        # Enamines
        ('[$([N-;X2][C,N]=C)]','N'),
        # Tetrazoles
        ('[n-]','[nH]'),
        # Sulfoxides
        ('[$([S-]=O)]','S'),
        # Amides
        ('[$([N-]C=O)]','N'),
        )
    return [(Chem.MolFromSmarts(x),Chem.MolFromSmiles(y,False)) for x,y in patts]


def desalt(mol):
    #input is an rdkit mol
    #returns an rdkit mol keeping the biggest component
    #returns original mol if only one component
    #returns a boolean indicated if cleaning was necessary
    d = Chem.rdmolops.GetMolFrags(mol) #these are atom indices
    if len(d) == 1: #If there are fragments or multiple molecules this will be greater than 1
        return mol,False
    my_smiles=Chem.MolToSmiles(mol)
    parent_atom_count=0;
    disconnected=my_smiles.split('.')
    #With GetMolFrags, we've already established that there is more than one disconnected structure
    for s in disconnected:
        little_mol=Chem.MolFromSmiles(s)
        count = little_mol.GetNumAtoms()
        if count > parent_atom_count:
            parent_atom_count = count
            parent_mol = little_mol
    return parent_mol,True

""" contribution from Hans de Winter """
def _InitialiseNeutralisationReactions():
    patts= (
        # Imidazoles
        ('[n+;H]','n'),
        # Amines
        ('[N+;!H0]','N'),
        # Carboxylic acids and alcohols
        ('[$([O-]);!$([O-][#7])]','O'),
        # Thiols
        ('[S-;X1]','S'),
        # Sulfonamides
        ('[$([N-;X2]S(=O)=O)]','N'),
        # Enamines
        ('[$([N-;X2][C,N]=C)]','N'),
        # Tetrazoles
        ('[n-]','[nH]'),
        # Sulfoxides
        ('[$([S-]=O)]','S'),
        # Amides
        ('[$([N-]C=O)]','N'),
        )
    return [(Chem.MolFromSmarts(x),Chem.MolFromSmiles(y,False)) for x,y in patts]

def NeutraliseCharges(mol, reactions=None):
    reactions=_InitialiseNeutralisationReactions()
    replaced = False
    for i,(reactant, product) in enumerate(reactions):
        while mol.HasSubstructMatch(reactant):
            replaced = True
            rms = Chem.AllChem.ReplaceSubstructs(mol, reactant, product)
            rms_smiles = Chem.MolToSmiles(rms[0])
            mol = Chem.MolFromSmiles(rms_smiles)
    if replaced:
        return (mol, True) #Chem.MolToSmiles(mol,True)
    else:
        return (mol, False)


def drawStructure_Fragment(pactolus_tree,fragment_idx,myMol,myMol_w_Hs):
    from copy import deepcopy
    fragment_atoms = np.where(pactolus_tree[fragment_idx]['atom_bool_arr'])[0]
    depth_of_hit = np.sum(pactolus_tree[fragment_idx]['bond_bool_arr'])
    mol2 = deepcopy(myMol_w_Hs)
    # Now set the atoms you'd like to remove to dummy atoms with atomic number 0
    fragment_atoms = np.where(pactolus_tree[fragment_idx]['atom_bool_arr']==False)[0]
    for f in fragment_atoms:
        mol2.GetAtomWithIdx(f).SetAtomicNum(0)

    # Now remove dummy atoms using a query
    mol3 = Chem.DeleteSubstructs(mol2, Chem.MolFromSmarts('[#0]'))
    mol3 = Chem.RemoveHs(mol3)
    # You get what you are looking for
    return moltosvg(mol3),depth_of_hit


def moltosvg(mol,molSize=(450,150),kekulize=True):
    mc = Chem.Mol(mol.ToBinary())
    if kekulize:
        try:
            Chem.Kekulize(mc)
        except:
            mc = Chem.Mol(mol.ToBinary())
    if not mc.GetNumConformers():
        rdDepictor.Compute2DCoords(mc)
    drawer = rdMolDraw2D.MolDraw2DSVG(molSize[0],molSize[1])
    drawer.DrawMolecule(mc)
    drawer.FinishDrawing()
    svg = drawer.GetDrawingText()
    # It seems that the svg renderer used doesn't quite hit the spec.
    # Here are some fixes to make it work in the notebook, although I think
    # the underlying issue needs to be resolved at the generation step
    return svg.replace('svg:','')

def get_ion_from_fragment(frag_info,spectrum):
    hit_indices = np.where(np.sum(frag_info,axis=1))
    hit = spectrum[hit_indices,:][0]
    return hit,hit_indices


def calculate_median_of_internal_standards(dataset_for_median,atlas,include_lcmsruns = [],exclude_lcmsruns = [], include_groups = [],exclude_groups = []):
    """

    """

    # filter runs from the metatlas dataset

    # dataset_for_median = copy.deepcopy(dataset_for_median)
    if include_lcmsruns:
        dataset_for_median = filter_lcmsruns_in_dataset_by_include_list(dataset_for_median,'lcmsrun',include_lcmsruns)
    if include_groups:
        dataset_for_median = filter_lcmsruns_in_dataset_by_include_list(dataset_for_median,'group',include_groups)
    if exclude_lcmsruns:
        dataset_for_median = filter_lcmsruns_in_dataset_by_exclude_list(dataset_for_median,'lcmsrun',exclude_lcmsruns)
    if exclude_groups:
        dataset_for_median = filter_lcmsruns_in_dataset_by_exclude_list(dataset_for_median,'group',exclude_groups)
    internal_standard_vals = []
    for i,dd in enumerate(dataset_for_median): #loop through files
        for j,d in enumerate(dd): #loop through compounds
            if atlas.compound_identifications[j].internal_standard_id != 'nan':
                save_dict = {'file_name':d['lcmsrun'].name,'internal_standard_id':atlas.compound_identifications[j].internal_standard_id}
                for fieldname in ['peak_height','peak_area']:
                    if (not d['data']['ms1_summary']) or (not d['data']['ms1_summary'][fieldname]):
                        v = 0
                    else:
                        v = d['data']['ms1_summary'][fieldname]
                    save_dict[fieldname] = v
                internal_standard_vals.append(save_dict)
    return internal_standard_vals


def normalize_peaks_by_internal_standard(metatlas_dataset,atlas,include_lcmsruns = [],exclude_lcmsruns = [], include_groups = [],exclude_groups = []):
    """
    Takes in a metatlas dataset and an atlas. Returns a metatlas dataset with
    ms1_summary peak_height and peak_area normalized by internal standard where
    user selected in their atlas.

    The compound_identification in the atlas has the followign fields:
        internal_standard_id = MetUnicode(help='Freetext identifier for an internal standard')
        do_normalization = MetBool(False)
        internal_standard_to_use = MetUnicode(help='identifier of which internal standard to normalize by')

    Peaks are normalized by:

    I_normalized = I_molecule_in_file / I_standard_in_file * MEDIAN(I_standard_in_good_files)

    "good files" for calculating the median intensity of the standard are identified
    by exclude_lcmsruns=[]

    The patterns in exclude_lcmsruns will remove files that you don't want to use for calculating the median intensity

    """
    internal_standard_vals = calculate_median_of_internal_standards(metatlas_dataset,atlas,include_lcmsruns = include_lcmsruns,
        exclude_lcmsruns =exclude_lcmsruns, include_groups =include_groups,exclude_groups =exclude_groups)

    median_vals = pd.DataFrame(internal_standard_vals).drop('file_name',axis=1).groupby('internal_standard_id').median()
    df = pd.DataFrame(internal_standard_vals)#.drop('peak_height',axis=1)
    norm_dfs = {}
    norm_dfs['peak_area'] = df.pivot(index='internal_standard_id', columns='file_name', values='peak_area')
    norm_dfs['peak_height'] = df.pivot(index='internal_standard_id', columns='file_name', values='peak_height')

    for i,dd in enumerate(metatlas_dataset): #loop through files
        if dd[0]['lcmsrun'].name in norm_dfs['peak_area'].columns: #make sure the file name is in the normalization dataframe
            for j,d in enumerate(dd): #loop through compounds
                if atlas.compound_identifications[j].do_normalization == True:
                    for fieldname in ['peak_height','peak_area']:
                        if (not d['data']['ms1_summary']) or (not d['data']['ms1_summary'][fieldname]):
                            v = 0
                        else:
                            norm_val = norm_dfs[fieldname].loc[atlas.compound_identifications[j].internal_standard_to_use,d['lcmsrun'].name]
                            median_val = median_vals.loc[atlas.compound_identifications[j].internal_standard_to_use,fieldname]
                            metatlas_dataset[i][j]['data']['ms1_summary'][fieldname] = d['data']['ms1_summary'][fieldname] / norm_val * median_val

    return metatlas_dataset

#plot msms and annotate
#compound name
#formula
#adduct
#theoretical m/z
#histogram of retention times
#scatter plot of retention time with peak area
#retention time
#print all chromatograms
#structure

def make_output_dataframe(input_fname = '',input_dataset = [],include_lcmsruns = [],exclude_lcmsruns = [], include_groups = [],exclude_groups = [], output_loc = [], fieldname = 'peak_height', use_labels=False, short_names_df=pd.DataFrame(), summarize=False, polarity=''):
    """
    fieldname can be: peak_height, peak_area, mz_centroid, rt_centroid, mz_peak, rt_peak
    """
    if not input_dataset:
        data = ma_data.get_dill_data(os.path.expandvars(input_fname))
    else:
        data = input_dataset

    # filter runs from the metatlas dataset
    if include_lcmsruns:
        data = filter_lcmsruns_in_dataset_by_include_list(data,'lcmsrun',include_lcmsruns)
    if include_groups:
        data = filter_lcmsruns_in_dataset_by_include_list(data,'group',include_groups)

    if exclude_lcmsruns:
        data = filter_lcmsruns_in_dataset_by_exclude_list(data,'lcmsrun',exclude_lcmsruns)
    if exclude_groups:
        data = filter_lcmsruns_in_dataset_by_exclude_list(data,'group',exclude_groups)

    compound_names = ma_data.get_compound_names(data,use_labels=use_labels)[0]
    file_names = ma_data.get_file_names(data)
    group_names = ma_data.get_group_names(data)
    group_shortnames = ma_data.get_group_shortnames(data)
    output_loc = os.path.expandvars(output_loc)
    fieldname = fieldname

    df = pd.DataFrame( index=compound_names, columns=file_names, dtype=float)

    # peak_height['compound'] = compound_list
    # peak_height.set_index('compound',drop=True)
    for i,dd in enumerate(data):
        for j,d in enumerate(dd):
            if (not d['data']['ms1_summary']) or (not d['data']['ms1_summary'][fieldname]):
                df.loc[compound_names[j],file_names[i]] = 0
            else:
                df.loc[compound_names[j],file_names[i]] = d['data']['ms1_summary'][fieldname]
    columns = []
    if short_names_df.empty:
        for i,f in enumerate(file_names):
            columns.append((group_names[i],f))
        df.columns = pd.MultiIndex.from_tuples(columns,names=['group', 'file'])
    else:
        for i,f in enumerate(file_names):
            temp = [group_names[i],f, group_shortnames[i]]
            temp.extend(short_names_df.loc[f.split('.')[0]].values.tolist())
            columns.append(tuple(temp))
        df.columns = pd.MultiIndex.from_tuples(columns,names=['group', 'file', 'short groupname', 'sample treatment', 'short filename','short samplename'])

    if output_loc:
        if not os.path.exists(output_loc):
            os.makedirs(output_loc)
        if polarity == '':
            df.to_csv(os.path.join(output_loc, fieldname + '.tab'),sep='\t')
        else:
            df.to_csv(os.path.join(output_loc, polarity+'_'+fieldname + '.tab'),sep='\t')

    if summarize:
        df.columns = df.columns.droplevel()
        df_mean = df.mean(numeric_only=True, axis=1)
        df_median = df.median(numeric_only=True, axis=1)
        df_min = df.min(numeric_only=True, axis=1)
        df_max = df.max(numeric_only=True, axis=1)
        df_std = df.std(numeric_only=True, axis=1)
        df_sem = df.sem(numeric_only=True, axis=1)
        df_nan = df.isin(['NaN']).sum(axis=1)
        df['mean'] = df_mean
        df['median'] = df_median
        df['max'] = df_max
        df['min'] = df_min
        df['standard deviation'] = df_std
        df['standard error'] = df_sem
        df['#NaNs'] = df_nan

    return df

def file_with_max_precursor_intensity(data,compound_idx):
    idx = None
    my_max = 0
    for i,d in enumerate(data):
        if 'data' in list(d[compound_idx]['data']['msms'].keys()):
            if type(d[compound_idx]['data']['msms']['data']) != list:#.has_key('precursor_intensity'):
                temp = d[compound_idx]['data']['msms']['data']['precursor_intensity']
                if len(temp)>0:
                    m = max(temp)
                    if m > my_max:
                        my_max = m
                        idx = i
    return idx,my_max

def file_with_max_ms1_intensity(data,compound_idx):
    idx = None
    my_max = 0
    for i,d in enumerate(data):
        if 'intensity' in list(d[compound_idx]['data']['eic'].keys()) and d[compound_idx]['data']['eic']['intensity'] != []:
            temp = max(d[compound_idx]['data']['eic']['intensity'])
            if temp > my_max:
                my_max = temp
                idx = i
    return idx,my_max

def file_with_max_score(data, frag_refs, compound_idx, filter_by):
    idx = []
    max_score = np.nan
    best_ref_spec = []

    for file_idx in range(len(data)):
        #empty can look like this:
        # {'eic': {'rt': [], 'intensity': [], 'mz': []}, 'ms1_summary': {'num_ms1_datapoints': 0.0, 'rt_centroid': nan, 'mz_peak': nan, 'peak_height': nan, 'rt_peak': nan, 'peak_area': nan, 'mz_centroid': nan}, 'msms': {'data': {'rt': array([], dtype=float64), 'collision_energy': array([], dtype=float64), 'i': array([], dtype=float64), 'precursor_intensity': array([], dtype=float64), 'precursor_MZ': array([], dtype=float64), 'mz': array([], dtype=float64)}}}
        #or empty can look like this:
        # {'eic': None, 'ms1_summary': None, 'msms': {'data': []}}

        if ('data' in list(data[file_idx][compound_idx]['data']['msms'].keys())) and \
            (isinstance(data[file_idx][compound_idx]['data']['msms']['data'],dict)) and \
            ('rt' in list(data[file_idx][compound_idx]['data']['msms']['data'].keys())) and \
            (len(data[file_idx][compound_idx]['data']['msms']['data']['rt'])>0):

            msv_sample_scans = np.array([data[file_idx][compound_idx]['data']['msms']['data']['mz'], data[file_idx][compound_idx]['data']['msms']['data']['i']])
            rt_of_msv_sample = np.array(data[file_idx][compound_idx]['data']['msms']['data']['rt'])

            scan_idxs = [i+1
                         for i in range(rt_of_msv_sample.size-1)
                         if rt_of_msv_sample[i] != rt_of_msv_sample[i+1]]

            for i, msv_sample in enumerate(np.split(msv_sample_scans, scan_idxs, axis=1)):

                for f, frag in sp.filter_frag_refs(data, frag_refs, compound_idx, file_idx, filter_by).iterrows():
                    msv_ref = sp.sort_ms_vector_by_mz(np.array(frag['mz_intensities']).T)

                    score = sp.score_ms_vectors_composite(*sp.pairwise_align_ms_vectors(msv_sample, msv_ref, .005, 'shape'))

                    if score > max_score or np.isnan(max_score):
                        max_score = score
                        idx = file_idx
                        best_ref_spec = [frag['mz_intensities']]

    return idx, max_score, best_ref_spec

def plot_errorbar_plots(df,output_loc='', use_shortnames=True, ylabel=""):

    output_loc = os.path.expandvars(output_loc)
    if not os.path.exists(output_loc):
        os.makedirs(output_loc)

    plt.ioff()
    for compound in df.index:
        if 'short groupname' in df.columns.names and use_shortnames:
            m = df.loc[compound].groupby(level='short groupname').mean()
            e = df.loc[compound].groupby(level='short groupname').std()
            c = df.loc[compound].groupby(level='short groupname').count()
        else:
            m = df.loc[compound].groupby(level='group').mean()
            e = df.loc[compound].groupby(level='group').std()
            c = df.loc[compound].groupby(level='group').count()

        for i in range(len(e)):
            if c[i]>0:
                e[i] = e[i] / c[i]**0.5

        f, ax = plt.subplots(1, 1,figsize=(12,12))
        m.plot(yerr=e, kind='bar',ax=ax)
        ax.set_title(compound,fontsize=12,weight='bold')
        if ylabel != "":
            plt.ylabel(ylabel)
        plt.tight_layout()
        f.savefig(os.path.join(output_loc, compound + '_errorbar.pdf'))

        #f.clear()
        plt.close(f)#f.clear()

def make_boxplot_plots(df,output_loc='', use_shortnames=True, ylabel=""):

    output_loc = os.path.expandvars(output_loc)
    if not os.path.exists(output_loc):
        os.makedirs(output_loc)

    plt.ioff()
    for compound in df.index:
        f, ax = plt.subplots(1, 1,figsize=(12,12))
        if 'short groupname' in df.columns.names and use_shortnames:
            df.loc[compound].groupby(level='short groupname').apply(pd.DataFrame).plot(kind='box',ax=ax)
        else:
            df.loc[compound].groupby(level='group').apply(pd.DataFrame).plot(kind='box',ax=ax)

        for i, (n, grp) in enumerate(df.loc[compound].groupby(level='short groupname')):
            x = [i+1] *len(grp)
            x = np.random.normal(x, 0.04, size=len(x))
            plt.scatter(x, grp)
        ax.set_title(compound,fontsize=12,weight='bold')
        plt.xticks(rotation=90)
        if ylabel != "":
            plt.ylabel(ylabel)
        plt.tight_layout()
        f.savefig(os.path.join(output_loc, compound + '_boxplot.pdf'))
        #f.clear()
        plt.close(f)#f.clear()

def frag_refs_to_json(json_dir = '/project/projectdirs/metatlas/projects/sharepoint/', name = 'frag_refs', save = True):
    ids = metob.retrieve('CompoundIdentification',username='*')
    frag_refs = [cid for cid in ids if cid.frag_references]

    data = {'head_id': [],
            'inchi_key': [],
            'neutralized_inchi_key': [],
            'neutralized_2d_inchi_key': [],
            'polarity': [],
            'collision_energy': [],
            'technique': [],
            'precursor_mz': [],
            'mz_intensities': []}

    for fr in frag_refs:
        data['head_id'].append(fr.frag_references[0].head_id),
        data['inchi_key'].append(fr.compound[0].inchi_key)
        data['neutralized_inchi_key'].append(fr.compound[0].neutralized_inchi_key)
        data['neutralized_2d_inchi_key'].append(fr.compound[0].neutralized_2d_inchi_key)
        data['polarity'].append(fr.frag_references[0].polarity)
        data['precursor_mz'].append(fr.frag_references[0].precursor_mz)
        data['mz_intensities'].append([(m.mz, m.intensity) for m in fr.frag_references[0].mz_intensities])
        data['collision_energy'].append(fr.frag_references[0].collision_energy)
        data['technique'].append(fr.frag_references[0].technique)

    if save:
        with open(os.path.join(json_dir, name + '.json'), 'w') as text_file:
            text_file.write(json.dumps(data))
    else:
        return json.dumps(data)

# def get_idenficications_with_fragrefs():
#     """
#     Select all CompoundIdentifications that have a fragmentation reference
#     """


def make_identification_figure(frag_json_dir = '/project/projectdirs/metatlas/projects/sharepoint/', frag_json_name = 'frag_refs',
    input_fname = '', input_dataset = [], include_lcmsruns = [],
    exclude_lcmsruns = [], include_groups = [], exclude_groups = [], output_loc = [], use_labels=False):
    output_loc = os.path.expandvars(output_loc)
    if not os.path.exists(output_loc):
        os.makedirs(output_loc)

    if not input_dataset:
        data = ma_data.get_dill_data(os.path.expandvars(input_fname))
    else:
        data = input_dataset

    # filter runs from the metatlas dataset
    if include_lcmsruns:
        data = filter_lcmsruns_in_dataset_by_include_list(data,'lcmsrun',include_lcmsruns)
    if include_groups:
        data = filter_lcmsruns_in_dataset_by_include_list(data,'group',include_groups)

    if exclude_lcmsruns:
        data = filter_lcmsruns_in_dataset_by_exclude_list(data,'lcmsrun',exclude_lcmsruns)
    if exclude_groups:
        data = filter_lcmsruns_in_dataset_by_exclude_list(data,'lcmsrun',exclude_groups)
        #data = filter_lcmsruns_in_dataset_by_exclude_list(data,'group',exclude_lcmsruns)


    compound_names = ma_data.get_compound_names(data,use_labels=use_labels)[0]
    file_names = ma_data.get_file_names(data)
    # print(len(data),len(data[0]),len(compound_names))


    frag_refs = pd.read_json(os.path.join(frag_json_dir, frag_json_name + ".json"))


    for compound_idx in range(len(compound_names)):
        file_idx = None
        file_precursor_intensity = 0
        score = None
        ref_spec = []

        if any([(len(data[i][compound_idx]['identification'].compound)!=0) and (data[i][compound_idx]['identification'].compound is not None) for i in range(len(file_names))]):
            # print('checking for compound ids')
            file_idx, score, ref_spec = file_with_max_score(data, frag_refs, compound_idx, 'inchi_key and rt and polarity')
            if ~isinstance(file_idx,int): #There is not a reference for that compound
                file_idx = file_with_max_precursor_intensity(data,compound_idx)[0]
            # print('found one',file_idx)
        else:
            file_idx = file_with_max_precursor_intensity(data,compound_idx)[0]
        # print(file_idx,compound_idx, compound_names[compound_idx])
        if isinstance(file_idx,int):
            # print('printing')
            # print(file_idx,compound_idx)
            fig = plt.figure(figsize=(20,20))
        #     fig = plt.figure()
            ax = fig.add_subplot(211)
            ax.set_title(compound_names[compound_idx],fontsize=12,weight='bold')
            ax.set_xlabel('m/z',fontsize=12,weight='bold')
            ax.set_ylabel('intensity',fontsize=12,weight='bold')

            #TODO: iterate across all collision energies
            precursor_intensity = data[file_idx][compound_idx]['data']['msms']['data']['precursor_intensity']
            idx_max = np.argwhere(precursor_intensity == np.max(precursor_intensity)).flatten()

            mz = data[file_idx][compound_idx]['data']['msms']['data']['mz'][idx_max]
            zeros = np.zeros(data[file_idx][compound_idx]['data']['msms']['data']['mz'][idx_max].shape)
            intensity = data[file_idx][compound_idx]['data']['msms']['data']['i'][idx_max]

            ax.vlines(mz,zeros,intensity,colors='r',linewidth = 2)
            sx = np.argsort(intensity)[::-1]
            labels = [1.001e9]
            for i in sx:
                if np.min(np.abs(mz[i] - labels)) > 0.1 and intensity[i] > 0.02 * np.max(intensity):
                    ax.annotate('%5.4f'%mz[i], xy=(mz[i], 1.01*intensity[i]),rotation = 90, horizontalalignment = 'center', verticalalignment = 'left')
                    labels.append(mz[i])


#                                        precursor_mz = data[file_idx][compound_idx]['data']['msms']['precursor_mz'])
#             print data[file_idx][compound_idx]['data']['msms']['polarity']
            if ref_spec:
                ref_mz = []
                ref_intensity = []
                ref_zeros = []
                for s in ref_spec[0]:
                    ref_mz.append(s[0])
                    ref_intensity.append(s[1]*-1)
                    ref_zeros.append(0)
                s = -1* intensity[sx[0]] / min(ref_intensity)

#                 L = plt.ylim()
#                 print data[file_idx][compound_idx]['identification'].compound[0].name, float(intensity[sx[0]]), float(min(ref_intensity))
                ax.vlines(ref_mz,ref_zeros,[r*s for r in ref_intensity],colors='r',linewidth = 2)
#                 print "we have reference spectra", len(ref_spec[0])
            plt.ioff()
            plt.axhline()
            plt.tight_layout()
            L = plt.ylim()
            plt.ylim(L[0],L[1]*1.12)
            if data[file_idx][compound_idx]['identification'].compound:
                inchi =  data[file_idx][compound_idx]['identification'].compound[0].inchi
                myMol = Chem.MolFromInchi(inchi.encode('utf-8'))
                # myMol,neutralised = NeutraliseCharges(myMol)
                if myMol:
                    image = Draw.MolToImage(myMol, size = (300,300) )
                    ax2 = fig.add_subplot(223)
                    ax2.imshow(image)
                    ax2.axis('off')
            #     SVG(moltosvg(myMol))

            ax3 = fig.add_subplot(224)
            ax3.set_xlim(0,1)
            mz_theoretical = data[file_idx][compound_idx]['identification'].mz_references[0].mz
            mz_measured = data[file_idx][compound_idx]['data']['ms1_summary']['mz_centroid']
            if not mz_measured:
                mz_measured = 0

            delta_mz = abs(mz_theoretical - mz_measured)
            delta_ppm = delta_mz / mz_theoretical * 1e6

            rt_theoretical = data[file_idx][compound_idx]['identification'].rt_references[0].rt_peak
            rt_measured = data[file_idx][compound_idx]['data']['ms1_summary']['rt_peak']
            if not rt_measured:
                rt_measured = 0
            ax3.text(0,1,'%s'%os.path.basename(data[file_idx][compound_idx]['lcmsrun'].hdf5_file),fontsize=12)
            ax3.text(0,0.95,'%s %s'%(compound_names[compound_idx], data[file_idx][compound_idx]['identification'].mz_references[0].adduct),fontsize=12)
            ax3.text(0,0.9,'m/z theoretical = %5.4f, measured = %5.4f, %5.4f ppm difference'%(mz_theoretical, mz_measured, delta_ppm),fontsize=12)
            ax3.text(0,0.85,'Expected Elution of %5.2f minutes, %5.2f min actual'%(rt_theoretical,rt_measured),fontsize=12)
            if score != None:
                ax3.text(0,0.80,'Score: %f'%(score),fontsize=12)
            ax3.set_ylim(0.2,1.01)
            ax3.axis('off')
        #     plt.show()
            fig.savefig(os.path.join(output_loc, compound_names[compound_idx] + '.pdf'))
            plt.close()


def top_five_scoring_files(data, frag_refs, compound_idx, filter_by):
    file_idxs = []
    ref_idxs = []
    scores = []
    msv_sample_list = []
    msv_ref_list = []
    rt_list = []

    for file_idx in range(len(data)):
        try:
            assert(isinstance(data[file_idx][compound_idx]['data']['msms']['data'], dict))
        except AssertionError:
            continue
        except IndexError:
            continue
        except KeyError:
            continue

        msv_sample_scans = np.array([data[file_idx][compound_idx]['data']['msms']['data']['mz'], data[file_idx][compound_idx]['data']['msms']['data']['i']])
        rt_of_msv_sample = np.array(data[file_idx][compound_idx]['data']['msms']['data']['rt'])

        scan_idxs = [i+1
                     for i in range(rt_of_msv_sample.size-1)
                     if rt_of_msv_sample[i] != rt_of_msv_sample[i+1]]

        for i, msv_sample in enumerate(np.split(msv_sample_scans, scan_idxs, axis=1)):
            current_best_score = None
            current_best_ref_idx = None
            current_best_msv_sample = None
            current_best_msv_ref = None
            current_best_rt = None

            for ref_idx, frag in sp.filter_frag_refs(data, frag_refs, compound_idx, file_idx, filter_by).iterrows():
                msv_ref = np.array(frag['mz_intensities']).T

                msv_sample_aligned, msv_ref_aligned = sp.pairwise_align_ms_vectors(msv_sample, msv_ref, .005, 'shape')

                score = sp.score_ms_vectors_composite(msv_sample_aligned, msv_ref_aligned)

                if current_best_score == None or score > current_best_score:
                    current_best_score = score
                    current_best_ref_idx = ref_idx
                    current_best_msv_sample = msv_sample_aligned
                    current_best_msv_ref = msv_ref_aligned
                    current_best_rt = np.split(rt_of_msv_sample, scan_idxs)[i][0]


            if current_best_score:
                scores.append(current_best_score)
                file_idxs.append(file_idx)
                ref_idxs.append(current_best_ref_idx)
                msv_sample_list.append(current_best_msv_sample)
                msv_ref_list.append(current_best_msv_ref)
                rt_list.append(current_best_rt)

    return list(zip(*sorted(zip(file_idxs, ref_idxs, scores, msv_sample_list, msv_ref_list, rt_list), key=lambda l: l[2], reverse=True)[:5]))

def plot_msms_comparison(i, score, ax, msv_sample, msv_ref):

    msv_sample_matches, msv_ref_matches, msv_sample_nonmatches, msv_ref_nonmatches = sp.partition_aligned_ms_vectors(msv_sample, msv_ref)

    msv_sample_unaligned = np.concatenate((msv_sample_matches, msv_sample_nonmatches), axis=1)
    msv_ref_unaligned = np.concatenate((msv_ref_matches, msv_ref_nonmatches), axis=1)

    sample_mz = msv_sample_nonmatches[0]
    sample_zeros = np.zeros(msv_sample_nonmatches[0].shape)
    sample_intensity = msv_sample_nonmatches[1]

    ax.vlines(sample_mz, sample_zeros, sample_intensity, colors='r', linewidth=1)

    shared_mz = msv_sample_matches[0]
    shared_zeros = np.zeros(msv_sample_matches[0].shape)
    shared_sample_intensity = msv_sample_matches[1]

    ax.vlines(shared_mz, shared_zeros, shared_sample_intensity, colors='g', linewidth=1)

    most_intense_idxs = np.argsort(msv_sample_unaligned[1])[::-1]

    if i == 0:
        ax.set_title('%.4f' % score, fontsize=8, weight='bold')
        ax.set_xlabel('m/z', fontsize=8, weight='bold')
        ax.set_ylabel('intensity', fontsize=8, weight='bold')
        ax.tick_params(axis='both', which='major', labelsize=6)

        labels = [1.001e9]

        intensity_requirement = [m for m in most_intense_idxs
                                 if
                                 np.min(np.abs(msv_sample_unaligned[0][m] - labels)) > 0.1
                                 and msv_sample_unaligned[1][m] > 0.2 * np.max(msv_sample_unaligned[1])]

        for m in max([most_intense_idxs[:6], intensity_requirement], key=len):
            if np.min(np.abs(msv_sample_unaligned[0][m] - labels)) > 0.1 and msv_sample_unaligned[1][m] > 0.02 * np.max(msv_sample_unaligned[1]):
                ax.annotate('%5.4f' % msv_sample_unaligned[0][m],
                            xy=(msv_sample_unaligned[0][m], 1.01 * msv_sample_unaligned[1][m]),
                            rotation=90,
                            horizontalalignment='left', verticalalignment='center',
                            size=4)
                labels.append(msv_sample_unaligned[0][m])

    if msv_ref_unaligned[0].size > 0:
        ref_scale = -1 * np.max(msv_sample_unaligned[1]) / np.max(msv_ref_unaligned[1])

        ref_mz = msv_ref_nonmatches[0]
        ref_zeros = np.zeros(msv_ref_nonmatches[0].shape)
        ref_intensity = ref_scale * msv_ref_nonmatches[1]
        shared_ref_intensity = ref_scale * msv_ref_matches[1]

        ax.vlines(ref_mz, ref_zeros, ref_intensity, colors='r', linewidth=1)

        ax.vlines(shared_mz, shared_zeros, shared_ref_intensity, colors='g', linewidth=1)

        ax.axhline()

    ylim = ax.get_ylim()
    ax.set_ylim(ylim[0], ylim[1] * 1.33)

def plot_msms_comparison2(i, mz_header, rt, ref_id, filename, score, ax, msv_sample, msv_ref):

    msv_sample_matches, msv_ref_matches, msv_sample_nonmatches, msv_ref_nonmatches = sp.partition_aligned_ms_vectors(msv_sample, msv_ref)

    msv_sample_unaligned = np.concatenate((msv_sample_matches, msv_sample_nonmatches), axis=1)
    msv_ref_unaligned = np.concatenate((msv_ref_matches, msv_ref_nonmatches), axis=1)

    sample_mz = msv_sample_nonmatches[0]
    sample_zeros = np.zeros(msv_sample_nonmatches[0].shape)
    sample_intensity = msv_sample_nonmatches[1]

    ax.vlines(sample_mz, sample_zeros, sample_intensity, colors='r', linewidth=1)

    shared_mz = msv_sample_matches[0]
    shared_zeros = np.zeros(msv_sample_matches[0].shape)
    shared_sample_intensity = msv_sample_matches[1]

    ax.vlines(shared_mz, shared_zeros, shared_sample_intensity, colors='g', linewidth=1)

    most_intense_idxs = np.argsort(msv_sample_unaligned[1])[::-1]

    if i == 0:
        ax.set_title('MSMS ref ID = %s\n%s' % (ref_id, filename), fontsize='small', fontstretch='condensed')
        ax.set_xlabel('m/z\nScore = %.4f, %s\n%s' % (score, rt, mz_header), weight='bold')
        ax.set_ylabel('intensity')
        #ax.tick_params(axis='both', which='major', labelsize=8)

        labels = [1.001e9]

        intensity_requirement = [m for m in most_intense_idxs
                                 if
                                 np.min(np.abs(msv_sample_unaligned[0][m] - labels)) > 0.1
                                 and msv_sample_unaligned[1][m] > 0.2 * np.max(msv_sample_unaligned[1])]

        for m in max([most_intense_idxs[:6], intensity_requirement], key=len):
            if np.min(np.abs(msv_sample_unaligned[0][m] - labels)) > 0.1 and msv_sample_unaligned[1][m] > 0.02 * np.max(msv_sample_unaligned[1]):
                ax.annotate('%5.4f' % msv_sample_unaligned[0][m],
                            xy=(msv_sample_unaligned[0][m], 1.01 * msv_sample_unaligned[1][m]),
                            rotation=90,
                            horizontalalignment='left', verticalalignment='center',
                            size=6)
                labels.append(msv_sample_unaligned[0][m])

    if msv_ref_unaligned[0].size > 0:
        ref_scale = -1 * np.max(msv_sample_unaligned[1]) / np.max(msv_ref_unaligned[1])

        ref_mz = msv_ref_nonmatches[0]
        ref_zeros = np.zeros(msv_ref_nonmatches[0].shape)
        ref_intensity = ref_scale * msv_ref_nonmatches[1]
        shared_ref_intensity = ref_scale * msv_ref_matches[1]

        ax.vlines(ref_mz, ref_zeros, ref_intensity, colors='r', linewidth=1)

        ax.vlines(shared_mz, shared_zeros, shared_ref_intensity, colors='g', linewidth=1)

        ax.axhline()

    ylim = ax.get_ylim()
    ax.set_ylim(ylim[0], ylim[1] * 1.33)


def plot_structure(ax, compound, dimensions):
    if compound:
        inchi =  compound[0].inchi
        myMol = Chem.MolFromInchi(inchi.encode('utf-8'))

        if myMol:
            image = Draw.MolToImage(myMol, size=(dimensions, dimensions))
            ax.imshow(image)

    ax.axis('off')


def plot_ema_compound_info(ax, compound_info, label=''):
    wrapper = TextWrapper(width=28, break_on_hyphens=True)

    if compound_info.compound:
        name = ['Name:', wrapper.fill(compound_info.compound[0].name)]
        label = ['Label:', wrapper.fill(label)]
        formula = ['Formula:', compound_info.compound[0].formula]
        polarity = ['Polarity:', compound_info.mz_references[0].detected_polarity]
        neutral_mass = ['Monoisotopic Mass:', compound_info.compound[0].mono_isotopic_molecular_weight]
        theoretical_mz = ['Theoretical M/Z:', compound_info.mz_references[0].mz]
        adduct = ['Adduct:', compound_info.mz_references[0].adduct]

        cell_text = [name, label, formula, polarity, neutral_mass, theoretical_mz, adduct]

        ema_compound_info_table = ax.table(cellText=cell_text,
                                           colLabels=['', 'EMA Compound Info'],
                                           bbox=[0.0, 0.0, 1, 1], loc='top left')
        ema_compound_info_table.scale(1, .7)
        ema_compound_info_table.auto_set_font_size(False)
        ema_compound_info_table.set_fontsize(4)

        cellDict = ema_compound_info_table.get_celld()
        for i in range(len(cell_text)+1):
            cellDict[(i,0)].set_width(0.3)
            cellDict[(i,1)]._loc = 'center'

    ax.axis('off')


def plot_eic(ax, data, compound_idx):
    for file_idx in range(len(data)):

        rt_min = data[file_idx][compound_idx]['identification'].rt_references[0].rt_min
        rt_max = data[file_idx][compound_idx]['identification'].rt_references[0].rt_max
        rt_peak = data[file_idx][compound_idx]['identification'].rt_references[0].rt_peak

        try:
            assert len(data[file_idx][compound_idx]['data']['eic']['rt']) > 1
            x = np.asarray(data[file_idx][compound_idx]['data']['eic']['rt'])
            y = np.asarray(data[file_idx][compound_idx]['data']['eic']['intensity'])

            ax.plot(x, y, 'k-', linewidth=.1, alpha=min(1, 10*(1./len(data))))
            myWhere = np.logical_and(x>=rt_min, x<=rt_max )
            ax.fill_between(x,0,y,myWhere, facecolor='c', alpha=.1)
        except (AssertionError, TypeError):
            pass

    # ax.tick_params(labelbottom='off')
    ax.xaxis.set_tick_params(labelsize=5)
    ax.get_yaxis().get_major_formatter().set_useOffset(False)
    ax.get_yaxis().set_visible(False)
    ax.axvline(rt_min, color='k', linewidth=1.0)
    ax.axvline(rt_max, color='k', linewidth=1.0)
    ax.axvline(rt_peak, color='r', linewidth=1.0)


def plot_score_and_ref_file(ax, score, rt, ref):
    ax.text(0.5, 1, '%.4f'%score,
        weight='bold',
        horizontalalignment='center',
        verticalalignment='top',
        fontsize=4,
        transform=ax.transAxes)

    ax.text(0, .45, fill(str(ref) + ' RT=%5.3f'%rt, width=26),
        horizontalalignment='left',
        verticalalignment='center',
        rotation='vertical',
        fontsize=2,
        transform=ax.transAxes)

def get_msms_hits(metatlas_dataset, use_labels=False, extra_time=False, keep_nonmatches=False,
                  pre_query='database == "metatlas"',
                  # pre_query = 'index == index or index == @pd.NaT',
                  query='(@inchi_key == inchi_key) and (@polarity == polarity) and ((@precursor_mz - .5*(((.5*(@pre_mz_ppm**-decimal)/(decimal+1)) + .005 + ((.5*(@pre_mz_ppm**-decimal)/(decimal+1)) - .005)**2)**.5)) <= precursor_mz <= (@precursor_mz + .5*(((.5*(@pre_mz_ppm**-decimal)/(decimal+1)) + .005 + ((.5*(@pre_mz_ppm**-decimal)/(decimal+1)) - .005)**2)**.5)))',
                  # query='(@inchi_key == inchi_key) and (@polarity == polarity) and ((@precursor_mz - (.5*(@pre_mz_ppm**-decimal)/(decimal+1)) - @pre_mz_ppm*(@precursor_mz*1e-6)) <= precursor_mz <= (@precursor_mz + (.5*(@pre_mz_ppm**-decimal)/(decimal+1)) + @pre_mz_ppm*(@precursor_mz*1e-6)))',
                  # query='(@inchi_key == inchi_key) and (@polarity == polarity) and (@rt-.1 < rt < @rt+.1)  and ((@precursor_mz - (.5*(@pre_mz_ppm**-decimal)/(decimal+1)) - @pre_mz_ppm*(@precursor_mz*1e-6)) <= precursor_mz <= (@precursor_mz + (.5*(@pre_mz_ppm**-decimal)/(decimal+1)) + @pre_mz_ppm*(@precursor_mz*1e-6)))',
                  **kwargs):
    kwargs = dict(locals(), **kwargs)

    resolve_by = kwargs.pop('resolve_by', 'shape')
    frag_mz_tolerance = kwargs.pop('frag_mz_tolerance', .005)

    # Reference parameters
    ref_loc = kwargs.pop('ref_loc', '/global/project/projectdirs/metatlas/projects/spectral_libraries/msms_refs_v2.tab')
    ref_dtypes = kwargs.pop('ref_dtypes', {'database':str, 'id':str, 'name':str,
                                           'spectrum':object,'decimal':int, 'precursor_mz':float,
                                           'polarity':str, 'adduct':str, 'fragmentation_method':str,
                                           'collision_energy':str, 'instrument':str, 'instrument_type':str,
                                           'formula':str, 'exact_mass':float,
                                           'inchi_key':str, 'inchi':str, 'smiles':str})

    ref_index = kwargs.pop('ref_index', ['database', 'id'])
    if 'do_centroid' in kwargs:
        do_centroid = kwargs.pop('do_centroid')
    else:
        do_centroid = False

    if 'ref_df' in kwargs:
        ref_df = kwargs.pop('ref_df')
    else:
        ref_df = pd.read_csv(ref_loc,
                             sep='\t',
                             dtype=ref_dtypes
                            ).set_index(ref_index)

    ref_df = ref_df.query(pre_query, local_dict=dict(locals(), **kwargs))

    if ref_df['spectrum'].apply(type).eq(str).all():
        ref_df['spectrum'] = ref_df['spectrum'].apply(lambda s: eval(s)).apply(np.array)

    file_names = ma_data.get_file_names(metatlas_dataset)
    compound_names = ma_data.get_compound_names(metatlas_dataset)[0]

    msms_hits = []

    for compound_idx,compound_name in enumerate(compound_names):
        sys.stdout.write('\r'+'Processing: {} / {} compounds.'.format(compound_idx+1,len(compound_names)))
        sys.stdout.flush()

        #Code below is commented out to make get_msms_hits work when there isn't a compound in identification - VS, Nov 2019
        #if len(metatlas_dataset[0][compound_idx]['identification'].compound) == 0:
            # exit here if there isn't a compound in the identification
        #    continue

        if metatlas_dataset[0][compound_idx]['identification'].name:
            name = metatlas_dataset[0][compound_idx]['identification'].name.split('///')[0]
        elif metatlas_dataset[0][compound_idx]['identification'].compound[-1].name:
            name = metatlas_dataset[0][compound_idx]['identification'].compound[-1].name
        else:
            name = None

        try:
            adduct = metatlas_dataset[0][compound_idx]['identification'].mz_references[0].adduct
        except (KeyError, AttributeError):
            adduct = None

        if len(metatlas_dataset[0][compound_idx]['identification'].compound) > 0:
            inchi_key = metatlas_dataset[0][compound_idx]['identification'].compound[0].inchi_key
        else:
            inchi_key = ''
        pre_mz_ppm = metatlas_dataset[0][compound_idx]['identification'].mz_references[0].mz_tolerance
        precursor_mz = metatlas_dataset[0][compound_idx]['identification'].mz_references[0].mz

        rt_min = metatlas_dataset[0][compound_idx]['identification'].rt_references[0].rt_min
        rt_max = metatlas_dataset[0][compound_idx]['identification'].rt_references[0].rt_max

        compound_hits = []

        for file_idx,file_name in enumerate(file_names):

            polarity = metatlas_dataset[file_idx][compound_idx]['identification'].mz_references[0].detected_polarity

            try:
                assert set(['rt', 'i', 'precursor_MZ', 'mz']).issubset(set(metatlas_dataset[file_idx][compound_idx]['data']['msms']['data'].keys()))
            except (KeyError, AssertionError, AttributeError):
                continue

            rt_mz_i_df = pd.DataFrame({k:metatlas_dataset[file_idx][compound_idx]['data']['msms']['data'][k]
                                      for k in ['rt', 'mz', 'i', 'precursor_MZ', 'precursor_intensity']}
                                      ).sort_values(['rt', 'mz'])

            for rt in rt_mz_i_df.rt.unique():
                if not extra_time:
                    if not rt_min <= rt <= rt_max:
                        continue

                msv_sample = rt_mz_i_df.loc[rt_mz_i_df['rt'] == rt,['mz', 'i','rt','precursor_MZ','precursor_intensity']]
                precursor_mz_sample = msv_sample['precursor_MZ'].values[0]
                precursor_intensity_sample = msv_sample['precursor_intensity'].values[0]
                msv_sample = msv_sample[['mz','i']].values.T

                if do_centroid:
                    max_peaks, min_peaks = sp.peakdet(msv_sample[1], 1000.0)
                    if max_peaks.shape[0]>0:
                        idx = max_peaks[:,0].astype(int).flatten()
                        msv_sample = msv_sample[:,idx]
                    else:
                        msv_sample = np.zeros((0,0))
#                 msv_sample.sort_values('mz',inplace=True)
#                 msv_sample = msv_sample

                #Filter ions greater than 2.5 + precursor M/Z
#                 msv_sample[1] = msv_sample[1] / msv_sample[1].sum()
#                 print(msv_sample)
                if msv_sample.size > 0:
                    msv_sample = msv_sample[:,msv_sample[0] < precursor_mz_sample + 2.5]
                    scan_df = sp.search_ms_refs(msv_sample, **dict(locals(), **kwargs))
                else:
                    scan_df = {}

                if len(scan_df) > 0:
                    scan_df['file_name'] = file_name
                    scan_df['msms_scan'] = rt
                    scan_df['name'] = name
                    scan_df['adduct'] = adduct
                    scan_df['inchi_key'] = inchi_key
                    scan_df['precursor_mz'] = precursor_mz
                    scan_df['measured_precursor_mz'] = precursor_mz_sample
                    scan_df['measured_precursor_intensity'] = precursor_intensity_sample

                    scan_df.set_index('file_name', append=True, inplace=True)
                    scan_df.set_index('msms_scan', append=True, inplace=True)

                    msms_hits.append(scan_df)

                elif keep_nonmatches:
                    scan_df = {}

                    scan_df['file_name'] = file_name
                    scan_df['msms_scan'] = rt
                    scan_df['name'] = name
                    scan_df['adduct'] = adduct
                    scan_df['inchi_key'] = inchi_key
                    scan_df['precursor_mz'] = precursor_mz
                    scan_df['num_matches'] = 0
                    scan_df['measured_precursor_mz'] = precursor_mz_sample
                    scan_df['measured_precursor_intensity'] = precursor_intensity_sample

                    scan_df['score'] = precursor_intensity_sample
                    scan_df['msv_query_aligned'] = msv_sample
                    scan_df['msv_ref_aligned'] = np.full_like(msv_sample, np.nan)

                    scan_df = pd.DataFrame([scan_df])

                    for idx in ref_df.index.names:
                        scan_df[idx] = None
                    scan_df.set_index('database', append=False, inplace=True)
                    scan_df.set_index('id', append=True, inplace=True)
                    scan_df.set_index('file_name', append=True, inplace=True)
                    scan_df.set_index('msms_scan', append=True, inplace=True)

                    msms_hits.append(scan_df)

    sys.stdout.write('\n'+'Done!!!')
    if len(msms_hits)>0:
        hits = pd.concat(msms_hits)
        return hits
        #Check if number of matches for a compound across all files is 1 or less and set the score to its maximum intensity.
        #This will identify MSMS with single ion / no fragmentation
#         print(hits.groupby(['inchi_key', 'adduct'])['num_matches'])
#         if keep_nonmatches==True:
#             idxs = hits.groupby(['inchi_key', 'adduct'])['num_matches'].transform(max) <= 1
#             hits['score'][idxs] = hits['measured_precursor_intensity'][idxs]
        g = hits.groupby(['inchi_key', 'adduct'])['num_matches'].transform(max)
        idxs =  g<= 1
        proc_idx = g[idxs].index
        for i in proc_idx:
            hits.loc[i,'score'] = hits.loc[i,'measured_precursor_intensity']
        return hits
    else:
        return pd.DataFrame(columns=ref_df.index.names+['file_name', 'msms_scan', 'score', 'num_matches','inchi_key','precursor_mz','adduct','score']
                           ).set_index(ref_df.index.names+['file_name', 'msms_scan'])

def make_chromatograms(
<<<<<<< HEAD
    input_dataset = [], include_lcmsruns = [], exclude_lcmsruns = [], include_groups = [], exclude_groups = [], group='index', share_y = True, save=True, output_loc=[], short_names_df=pd.DataFrame(), short_names_header=None, polarity=''):
    
    #Filter runs from the metatlas dataset
    if include_lcmsruns:
        input_dataset = filter_lcmsruns_in_dataset_by_include_list(input_dataset, 'lcmsrun', include_lcmsruns)
    if exclude_lcmsruns:
        input_dataset = filter_lcmsruns_in_dataset_by_exclude_list(input_dataset, 'lcmsrun', exclude_lcmsruns)
    
    if include_groups:
        input_dataset = filter_lcmsruns_in_dataset_by_include_list(input_dataset, 'group', include_groups)
    if exclude_groups:
        input_dataset = filter_lcmsruns_in_dataset_by_exclude_list(input_dataset, 'group', exclude_groups)
=======
    input_dataset = [], group='index', share_y = True, save=True, output_loc=[], short_names_df=pd.DataFrame(), short_names_header=None, polarity=''):
>>>>>>> 0cff055f

    file_names = ma_data.get_file_names(input_dataset)

    if short_names_df.empty:
        if short_names_header != None:
            sys.stdout.write('short_names_df not provided. Using full_filename for the plots!')
            short_names_df = pd.DataFrame()
    elif short_names_header == None:
            sys.stdout.write('short_names_header not provided. Using full_filename for the plots!')
            short_names_df = pd.DataFrame()
    elif short_names_header not in short_names_df.columns:
            sys.stdout.write('short_names_header not found in short_names_df. Using full_filename for the plots!')
            short_names_df = pd.DataFrame()
    else:
        short_names_df = short_names_df[[short_names_header]]
        short_names_df.columns=['shortname']



    if not os.path.exists(output_loc):
        os.makedirs(output_loc)
    compound_names = ma_data.get_compound_names(input_dataset,use_labels=True)[0]
    args_list = []

    chromatogram_str = 'compound_EIC_chromatograms'
    if polarity != '':
        chromatogram_str = polarity+'_'+chromatogram_str

    if not os.path.exists(os.path.join(output_loc,chromatogram_str)):
        os.makedirs(os.path.join(output_loc,chromatogram_str))

    for compound_idx, my_compound in enumerate(compound_names):
        my_data = list()
        for file_idx, my_file in enumerate(file_names):
            my_data.append(input_dataset[file_idx][compound_idx])
        kwargs = {'data': my_data,
                 'file_name': os.path.join(output_loc, chromatogram_str, my_compound+'.pdf'),
                 'group': group,
                 'save': save,
                 'share_y': share_y,
                 'names': file_names,
                 #'shortname':findcommonstart(file_names)}
                 'shortname':short_names_df}
        args_list.append(kwargs)
    max_processes = 4
    pool = mp.Pool(processes=min(max_processes, len(input_dataset[0])))
    pool.map(cpp.chromplotplus, args_list)
    pool.close()
    pool.terminate()

def make_identification_figure_v2(
    input_fname = '', input_dataset = [], include_lcmsruns = [], exclude_lcmsruns = [], include_groups = [],
    exclude_groups = [], output_loc = [], msms_hits = None, use_labels=False,intensity_sorted_matches=False, short_names_df=pd.DataFrame(), polarity=''):
    #empty can look like this:
    # {'eic': {'rt': [], 'intensity': [], 'mz': []}, 'ms1_summary': {'num_ms1_datapoints': 0.0, 'rt_centroid': nan, 'mz_peak': nan, 'peak_height': nan, 'rt_peak': nan, 'peak_area': nan, 'mz_centroid': nan},
    #'msms': {'data': {'rt': array([], dtype=float64), 'collision_energy': array([], dtype=float64), 'i': array([], dtype=float64), 'precursor_intensity': array([], dtype=float64), 'precursor_MZ': array([], dtype=float64), 'mz': array([], dtype=float64)}}}
    #or empty can look like this:
    # {'eic': None, 'ms1_summary': None, 'msms': {'data': []}}
    if not os.path.exists(output_loc):
        os.makedirs(output_loc)
    if polarity == '':
        output_loc = os.path.join(output_loc,'msms_mirror_plots')
    else:
        output_loc = os.path.join(output_loc, polarity+'_msms_mirror_plots')
    if not os.path.exists(output_loc):
        os.makedirs(output_loc)
    if not input_dataset:
        data = ma_data.get_dill_data(os.path.expandvars(input_fname))
    else:
        data = input_dataset

    #Filter runs from the metatlas dataset
    if include_lcmsruns:
        data = filter_lcmsruns_in_dataset_by_include_list(data, 'lcmsrun', include_lcmsruns)
    if include_groups:
        data = filter_lcmsruns_in_dataset_by_include_list(data, 'group', include_groups)

    if exclude_lcmsruns:
        data = filter_lcmsruns_in_dataset_by_exclude_list(data, 'lcmsrun', exclude_lcmsruns)
    if exclude_groups:
        data = filter_lcmsruns_in_dataset_by_exclude_list(data, 'group', exclude_groups)

    #msms_hits_df = get_msms_hits(data, use_labels, ref_index=['database', 'id', 'inchi_key', 'precursor_mz'])
    msms_hits_df = msms_hits.copy()

    if msms_hits_df is not None:
        #if 'inchi_key' in msms_hits_df.columns:
        #    msms_hits_df.rename(columns={'inchi_key':'inchi_key_2'},inplace=True)
        #msms_hits_df.reset_index(['inchi_key', 'precursor_mz'], inplace=True)
        msms_hits_df.reset_index(inplace = True)
        msms_hits_df.sort_values('score', ascending=False, inplace=True)
        # msms_hits_df.drop_duplicates(['inchi_key', 'file_name'], keep='first', inplace=True)
        # msms_hits_df = msms_hits_df.groupby(['inchi_key']).head(5).sort_values(['inchi_key'], kind='mergesort')

    #Obtain compound and file names
    compound_names = ma_data.get_compound_names(data,use_labels)[0]
    file_names = ma_data.get_file_names(data)

    df = pd.DataFrame()
    #Turn off interactive plotting
    plt.ioff()
    plt.clf()
    #Iterate over compounds
    for compound_idx in range(len(compound_names)):
        sys.stdout.write('\r'+'Making Identification Figure for: {} / {} compounds.'.format(compound_idx+1,len(compound_names)))
        sys.stdout.flush()
        file_idxs, scores, msv_sample_list, msv_ref_list, rt_list = [], [], [], [], []

        if len(data[0][compound_idx]['identification'].compound) > 0 and hasattr(data[0][compound_idx]['identification'].compound[0],"inchi_key"):
            inchi_key = data[0][compound_idx]['identification'].compound[0].inchi_key
        else:
            inchi_key = ""

        #Find 5 best file and reference pairs by score
        try:
            comp_msms_hits = msms_hits_df[(msms_hits_df['inchi_key'] == inchi_key) \
                                          & (msms_hits_df['msms_scan'] >= data[0][compound_idx]['identification'].rt_references[0].rt_min) \
                                          & (msms_hits_df['msms_scan'] <= data[0][compound_idx]['identification'].rt_references[0].rt_max) \
                                          & ((abs(msms_hits_df['precursor_mz'].values.astype(float) - data[0][compound_idx]['identification'].mz_references[0].mz)/data[0][compound_idx]['identification'].mz_references[0].mz) \
                                             <= data[0][compound_idx]['identification'].mz_references[0].mz_tolerance*1e-6)].drop_duplicates('file_name').head(5)
            # Dont need assert anymore, keep_nonmatch in get_msms_hits should replace the assert
            #assert len(comp_msms_hits) > 0
            file_idxs = [file_names.index(f) for f in comp_msms_hits['file_name']]
            scores = comp_msms_hits['score'].values.tolist()
            msv_sample_list = comp_msms_hits['msv_query_aligned'].values.tolist()
            msv_ref_list = comp_msms_hits['msv_ref_aligned'].values.tolist()
            rt_list = comp_msms_hits['msms_scan'].values.tolist()

        #except (IndexError, AssertionError, TypeError) as e:
        except (IndexError, TypeError) as e:
            file_idx = None
            max_intensity = 0

            for fi in range(len(data)):
                try:
                    temp = max(data[fi][compound_idx]['data']['eic']['intensity'])
                    if temp > max_intensity:
                        file_idx = fi
                        max_intensity = temp
                except (ValueError,TypeError):
                    continue

            file_idxs = [file_idx]
            msv_sample_list = [np.array([0, np.nan]).T]
            msv_ref_list = [np.array([0, np.nan]).T]
            scores = [np.nan]


        #Plot if compound yields any scores
        if file_idxs and file_idxs[0] is not None:
            #Top 5 MSMS Spectra
            ax1 = plt.subplot2grid((24, 24), (0, 0), rowspan=12, colspan=12)
            ax2a = plt.subplot2grid((24, 24), (0, 12), rowspan=3, colspan=3)
            ax2a.tick_params(axis='both', length=2)
            ax2a.set_xticklabels([])
            ax2a.set_yticklabels([])
            ax2b = plt.subplot2grid((24, 24), (3, 12), rowspan=3, colspan=3)
            ax2b.tick_params(axis='both', length=2)
            ax2b.set_xticklabels([])
            ax2b.set_yticklabels([])
            ax2c = plt.subplot2grid((24, 24), (6, 12), rowspan=3, colspan=3)
            ax2c.tick_params(axis='both', length=2)
            ax2c.set_xticklabels([])
            ax2c.set_yticklabels([])
            ax2d = plt.subplot2grid((24, 24), (9, 12), rowspan=3, colspan=3)
            ax2d.tick_params(axis='both', length=2)
            ax2d.set_xticklabels([])
            ax2d.set_yticklabels([])


            for i,(score,ax) in enumerate(zip(scores,[ax1, ax2a, ax2b, ax2c, ax2d])):
                plot_msms_comparison(i, score, ax, msv_sample_list[i], msv_ref_list[i])



            #Next Best Scores and Filenames
            ax4a = plt.subplot2grid((24, 24), (0, 15), rowspan=3, colspan=1)
            ax4a.axis('off')
            ax4b = plt.subplot2grid((24, 24), (3, 15), rowspan=3, colspan=1)
            ax4b.axis('off')
            ax4c = plt.subplot2grid((24, 24), (6, 15), rowspan=3, colspan=1)
            ax4c.axis('off')
            ax4d = plt.subplot2grid((24, 24), (9, 15), rowspan=3, colspan=1)
            ax4d.axis('off')


            if short_names_df.empty:
                for i,(score,ax) in enumerate(zip(scores[1:],[ax4a, ax4b, ax4c, ax4d])):
                    plot_score_and_ref_file(ax, score, rt_list[i+1], os.path.basename(data[file_idxs[i+1]][compound_idx]['lcmsrun'].hdf5_file))
            else:
                for i,(score,ax) in enumerate(zip(scores[1:],[ax4a, ax4b, ax4c, ax4d])):
                    short_samplename  = short_names_df.loc[os.path.basename(data[file_idxs[i+1]][compound_idx]['lcmsrun'].hdf5_file).split('.')[0], 'short_samplename'][0]
                    plot_score_and_ref_file(ax, score, rt_list[i+1], short_samplename)


        #EMA Compound Info
        if file_idxs and file_idxs[0] is not None:
            ax3 = plt.subplot2grid((24, 24), (0, 16), rowspan=6, colspan=8)
            plot_ema_compound_info(ax3, data[file_idxs[0]][compound_idx]['identification'])#,
                               # ma_data.get_compound_names(data,use_labels=True)[0][compound_idx])
        else:
            ax3 = plt.subplot2grid((24, 24), (0, 0), rowspan=6, colspan=8)
            plot_ema_compound_info(ax3, data[0][compound_idx]['identification'])#,


        #Structure
        if file_idxs and file_idxs[0] is not None:
            ax5 = plt.subplot2grid((24, 24), (13, 0), rowspan=6, colspan=6)
            plot_structure(ax5, data[file_idxs[0]][compound_idx]['identification'].compound, 100)
        else:
            ax5 = plt.subplot2grid((24, 24), (13, 0), rowspan=6, colspan=6)
            plot_structure(ax5, data[0][compound_idx]['identification'].compound, 100)

        #EIC
        if file_idxs and file_idxs[0] is not None:
            ax6 = plt.subplot2grid((24, 24), (6, 16), rowspan=6, colspan=6)
            plot_eic(ax6, data, compound_idx)
        else:
            ax6 = plt.subplot2grid((24, 24), (6, 0), rowspan=6, colspan=6)
            plot_eic(ax6, data, compound_idx)

#             #Reference and Sample Info
#             ax10 = plt.subplot2grid((24, 24), (14, 6), rowspan=10, colspan=20)
#             plot_ref_sample_info(ax10, 1, 1)

        #Old code
        if file_idxs and file_idxs[0] is not None:
            ax7 = plt.subplot2grid((24, 24), (15, 6), rowspan=9, colspan=20)
            mz_theoretical = data[file_idxs[0]][compound_idx]['identification'].mz_references[0].mz
            mz_measured = data[file_idxs[0]][compound_idx]['data']['ms1_summary']['mz_centroid']
            if not mz_measured:
                mz_measured = 0

            delta_mz = abs(mz_theoretical - mz_measured)
            delta_ppm = delta_mz / mz_theoretical * 1e6

            rt_theoretical = data[file_idxs[0]][compound_idx]['identification'].rt_references[0].rt_peak
            rt_measured = data[file_idxs[0]][compound_idx]['data']['ms1_summary']['rt_peak']
            if not rt_measured:
                rt_measured = 0
            ax7.text(0,1,'%s'%fill(os.path.basename(data[file_idxs[0]][compound_idx]['lcmsrun'].hdf5_file), width=54),fontsize=8)
            ax7.text(0,0.9,'%s %s'%(compound_names[compound_idx], data[file_idxs[0]][compound_idx]['identification'].mz_references[0].adduct),fontsize=8)
            ax7.text(0,0.85,'Measured M/Z = %5.4f, %5.4f ppm difference'%(mz_measured, delta_ppm),fontsize=8)
            ax7.text(0,0.8,'Expected Elution of %5.2f minutes, %5.2f min actual'%(rt_theoretical,rt_measured),fontsize=8)
            if len(rt_list) > 0:
                ax7.text(0,0.7,'MSMS Scan at %5.3f minutes'%rt_list[0],fontsize=8)
                msv_sample_matches = sp.partition_aligned_ms_vectors(msv_sample_list[0], msv_ref_list[0])[0]
                if intensity_sorted_matches:
                    msv_sample_matches = msv_sample_matches[:, msv_sample_matches[1].argsort()[::-1]]
                if len(msv_sample_matches[0]) > 0:
                    mz_sample_matches = msv_sample_matches[0].tolist()
                    threshold_mz_sample_matches = sp.remove_ms_vector_noise(msv_sample_matches)[0].tolist()
                else:
                    mz_sample_matches = [np.nan]
                    threshold_mz_sample_matches = [np.nan]
                ax7.text(0,0.6,
                         fill('Matching M/Zs above 1E-3*max: ' + ', '.join(['%5.3f'%m for m in threshold_mz_sample_matches]), width=90) + '\n\n' +
                         fill('All Matching M/Zs: ' + ', '.join(['%5.3f'%m for m in mz_sample_matches]), width=90),
                         fontsize=6, verticalalignment='top')
                df.loc[compound_idx, 'label'] = compound_names[compound_idx]
                df.loc[compound_idx, 'file name'] = file_names[file_idxs[0]]
                df.loc[compound_idx, 'RT'] = rt_list[0]
                df.loc[compound_idx, 'score'] = scores[0]
                df.loc[compound_idx, 'Matching M/Zs above 1E-3*max'] =', '.join(['%5.3f'%m for m in threshold_mz_sample_matches])
                df.loc[compound_idx, 'All matching M/Zs'] = ','.join(['%5.3f'%m for m in mz_sample_matches])

            ax7.set_ylim(.5,1.1)
            ax7.axis('off')

        plt.savefig(os.path.join(output_loc, compound_names[compound_idx] + '.pdf'))
        plt.close()
    df.to_csv(os.path.join(output_loc, 'MatchingMZs.tab'),sep='\t')


def plot_ms1_spectra(polarity = None, mz_min = 5, mz_max = 5, input_fname = '', input_dataset = [], compound_names = [],  include_lcmsruns = [], exclude_lcmsruns = [], include_groups = [], exclude_groups = [], output_loc = []):
    """
    Plot three views of ms1 spectra for compounds in input_dataset using file with highest RT peak of a polarity:
    Unscaled: plots ms1 spectra within window of mz_min and mz_max
    Scaled: plots ms1 spectra within window of mz_min and mz_max scaling mz of compound to 70%
    Full Range: plots ms1 spectra without window (unscaled)
    """
    print('here I am')
    if not input_dataset:
        data = ma_data.get_dill_data(os.path.expandvars(input_fname))
    else:
        data = input_dataset

    if include_lcmsruns:
        data = filter_lcmsruns_in_dataset_by_include_list(data, 'lcmsrun', include_lcmsruns)
    if include_groups:
        data = filter_lcmsruns_in_dataset_by_include_list(data, 'group', include_groups)

    if exclude_lcmsruns:
        data = filter_lcmsruns_in_dataset_by_exclude_list(data, 'lcmsrun', exclude_lcmsruns)
    if exclude_groups:
        data = filter_lcmsruns_in_dataset_by_exclude_list(data, 'group', exclude_groups)

    #Make sure there is data
    assert(len(data) != 0)

    all_compound_names = ma_data.get_compound_names(data)[0]

    #Set default compound list to all compounds in input_dataset
    if not compound_names:
        compound_names = all_compound_names

    #Find implicit polarity and make sure there is not more than one
    if 'POS' in include_lcmsruns or 'NEG' in exclude_lcmsruns:
        assert(polarity == None or polarity == 'positive')
        polarity = 'positive'
    if 'NEG' in include_lcmsruns or 'POS' in exclude_lcmsruns:
        assert(polarity == None or polarity == 'negative')
        polarity = 'negative'

    if 'POS' in include_groups or 'NEG' in exclude_groups:
        assert(polarity == None or polarity == 'positive')
        polarity = 'positive'
    if 'NEG' in include_groups or 'POS' in exclude_groups:
        assert(polarity == None or polarity == 'negative')
        polarity = 'negative'

    assert(polarity == 'positive' or polarity == 'negative')

    #Additional variables used acorss all compounds
    lcms_polarity = 'ms1_' + polarity[:3]
    titles = ['Unscaled', 'Scaled', 'Full Range']

    for compound_idx in [i for i,c in enumerate(all_compound_names) if c in compound_names]:
        print(('compound is',compound_idx))
        #Find file_idx of with highest RT peak
        highest = 0
        file_idx = None
        for i,d in enumerate(data):
            if d[compound_idx]['identification'].mz_references[0].detected_polarity == polarity:
                if d[compound_idx]['data']['ms1_summary']['peak_height'] > highest:
                    highest = d[compound_idx]['data']['ms1_summary']['peak_height']
                    file_idx = i

        lcms_data = ma_data.df_container_from_metatlas_file(data[file_idx][compound_idx]['lcmsrun'].hdf5_file)

        #Find RT and mz peak for compound in file
        rt_peak = data[file_idx][compound_idx]['data']['ms1_summary']['rt_peak']
        rt_peak_actual = lcms_data[lcms_polarity].iloc[(lcms_data[lcms_polarity].rt - rt_peak).abs().argsort()[0]].rt
        mz_peak_actual = data[file_idx][compound_idx]['data']['ms1_summary']['mz_peak']

        #Create and sort dataframe containing RT peak, mz and intensity
        df_all = lcms_data[lcms_polarity][(lcms_data[lcms_polarity].rt == rt_peak_actual)]
        df_all.sort_values('i',ascending=False,inplace=True)

        #Limit prior dataframe to +/- mz_min, mz_max
        df_window = df_all[(df_all['mz'] > mz_peak_actual - mz_min) &
                           (df_all['mz'] < mz_peak_actual + mz_max) ]

        #Plot compound name, mz, and RT peak
        plt.ioff()
        fig = plt.gcf()
        fig.suptitle('%s, m/z: %5.4f, rt: %f'%(all_compound_names[compound_idx], mz_peak_actual, rt_peak_actual),
                                                fontsize=8,weight='bold')

        #Create axes for different views of ms1 spectra (unscaled, scaled, and full range)
        ax1 = plt.subplot2grid((11, 12), (0, 0), rowspan=5, colspan=5)
        ax2 = plt.subplot2grid((11, 12), (0, 7), rowspan=5, colspan=5)
        ax3 = plt.subplot2grid((11, 12), (6, 0), rowspan=5, colspan=12)

        #Plot ms1 spectra
        for ax_idx,(ax,df) in enumerate(zip([ax1, ax2, ax3], [df_window, df_window, df_all])):

            ax.set_xlabel('m/z',fontsize=8,weight='bold')
            ax.set_ylabel('intensity',fontsize=8,weight='bold')
            ax.tick_params(axis='both', which='major', labelsize=6)
            ax.set_title(titles[ax_idx],fontsize=8,weight='bold')

            mzs = df['mz']
            zeros = np.zeros(len(df['mz']))
            intensities = df['i']

            ax.vlines(mzs, zeros, intensities, colors='r',linewidth = 2)

            labels = [1.001e9]
            for i,row in df.iloc[:6].iterrows():
                ax.annotate('%.4f'%row.mz, xy=(row.mz, 1.03*row.i),rotation = 90, horizontalalignment = 'center', verticalalignment = 'left', fontsize=6)
                labels.append(row.mz)

            ax.axhline(0)

            if ax_idx != 2:
                ax.set_xlim(mz_peak_actual - mz_min,  mz_peak_actual + mz_max)

            ylim = ax.get_ylim()

            if ax_idx == 1:
                ax.set_ylim(ylim[0], df[((mz_peak_actual - .05 < df['mz']) & (df['mz'] < mz_peak_actual + .05))].iloc[0]['i']*1.43)
            else:
                ax.set_ylim(ylim[0], ylim[1]*1.43)

            if not os.path.exists(output_loc):
                os.makedirs(output_loc)

        plt.savefig(os.path.join(output_loc, all_compound_names[compound_idx] + '.pdf'))


def export_atlas_to_spreadsheet(myAtlas, output_filename='', input_type = 'atlas'):
    """
    Return a pandas dataframe containing Atlas info.  Optionally save it.
    This function can also work on a MetAtlas dataset (list of lists returned by get_data_for_atlas_and_groups).
    """
    cols = [c for c in metob.Compound.class_trait_names() if not c.startswith('_')]
    cols = sorted(cols)
    atlas_export = pd.DataFrame( )

    if input_type != 'atlas':
        num_compounds = len(myAtlas[0])
    else:
        num_compounds = len(myAtlas.compound_identifications)

    for i in range(num_compounds):
        if input_type != 'atlas':
            my_id = myAtlas[0][i]['identification']
            n = my_id.name
        else:
            my_id = myAtlas.compound_identifications[i]

        if my_id.compound:
            for c in cols:
                g = getattr(my_id.compound[0],c)
                if g:
                    atlas_export.loc[i,c] = g
                else:
                    atlas_export.loc[i,c] = ''
        atlas_export.loc[i, 'label'] = my_id.name
        atlas_export.loc[i, 'id_notes'] = my_id.description
        atlas_export.loc[i,'rt_min'] = my_id.rt_references[0].rt_min
        atlas_export.loc[i,'rt_max'] = my_id.rt_references[0].rt_max
        atlas_export.loc[i,'rt_peak'] = my_id.rt_references[0].rt_peak
        atlas_export.loc[i,'mz'] = my_id.mz_references[0].mz
        atlas_export.loc[i,'mz_tolerance'] = my_id.mz_references[0].mz_tolerance
        atlas_export.loc[i,'adduct'] = my_id.mz_references[0].adduct
        atlas_export.loc[i,'polarity'] = my_id.mz_references[0].detected_polarity
        # if my_id.frag_references:
        #     atlas_export.loc[i,'has_fragmentation_reference'] = True
        #     # TODO: Gather the frag reference information and export it
        # else:
        #     atlas_export.loc[i,'has_fragmentation_reference'] = False

    if output_filename:
        if not os.path.exists(os.path.dirname(output_filename)):
            os.makedirs(os.path.dirname(output_filename))
        atlas_export.to_csv(output_filename)

    return atlas_export

def get_data_for_groups_and_atlas(group,myAtlas,output_filename,use_set1 = False):
    """
    get and pickle everything This is MSMS, raw MS1 datapoints, compound, group info, and file info
    """
    data = []
    import copy as copy
    for i,treatment_groups in enumerate(group):
        for j in range(len(treatment_groups.items)):
            myFile = treatment_groups.items[j].hdf5_file
    #         try:
    #             rt_reference_index = int(treatment_groups.name[-1]) - 1
    #         except:
    #             rt_reference_index = 3
            print((i, len(group), myFile))
            row = []
            for compound in myAtlas.compound_identifications:
                result = {}
                result['atlas_name'] = myAtlas.name
                result['atlas_unique_id'] = myAtlas.unique_id
                result['lcmsrun'] = treatment_groups.items[j]
                result['group'] = treatment_groups
                temp_compound = copy.deepcopy(compound)
                if use_set1:
                    if '_Set1' in treatment_groups.name:
                        temp_compound.rt_references[0].rt_min -= 0.2
                        temp_compound.rt_references[0].rt_max -= 0.2
                        temp_compound.rt_references[0].rt_peak -= 0.2
                    temp_compound.mz_references[0].mz_tolerance = 20
                result['identification'] = temp_compound
                result['data'] = ma_data.get_data_for_a_compound(temp_compound.mz_references[0],
                                        temp_compound.rt_references[0],
                                        [ 'ms1_summary', 'eic', 'msms' ],
                                        myFile,0.2)
    #                 print result['data']['ms1_summary']
                row.append(result)
            data.append(row)
        with open(output_filename,'w') as f:
            dill.dump(data,f)

def filter_by_remove(atlas_df = '', input_dataset=[]):
    metatlas_dataset = input_dataset
    notes = []
    for i,each in enumerate(metatlas_dataset[0]):
        ls=[]
        if metatlas_dataset[0][i]['identification'].ms1_notes != None:
            ls.append(metatlas_dataset[0][i]['identification'].ms1_notes)
        else:
            ls.append('')
        if metatlas_dataset[0][i]['identification'].ms2_notes != None:
            ls.append(metatlas_dataset[0][i]['identification'].ms2_notes)
        else:
            ls.append('')
        ls.append(metatlas_dataset[0][i]['identification'].name)
        notes.append(ls)
    df_info = pd.DataFrame(notes, columns = ['ms1_notes', 'ms2_notes', 'name2'])  #    for item in sublist:
    atlas_df_all = pd.concat([atlas_df, df_info], axis=1)
    atlas_df_all=atlas_df_all.sort_values('ms1_notes')
    atlas_df_all['ms1_notes'] = atlas_df_all['ms1_notes'].apply(lambda x: x.lower())
    atlas_df_kept=atlas_df_all[~atlas_df_all.ms1_notes.str.startswith('remove')].copy()
    atlas_df_removed=atlas_df_all[atlas_df_all.ms1_notes.str.startswith('remove')].copy()
    return(atlas_df_all, atlas_df_kept, atlas_df_removed)


def filter_atlas(atlas_df = '', input_dataset = [], num_data_points_passing = 5, peak_height_passing = 1e6):
    metatlas_dataset = input_dataset
    num_data_points_passing = np.array([[(metatlas_dataset[i][j]['data']['eic'] is not None) and
        (metatlas_dataset[i][j]['data']['eic']['intensity'] is not None) and
        (len(metatlas_dataset[i][j]['data']['eic']['intensity']) > num_data_points_passing)
                                     for i in range(len(metatlas_dataset))]
                                     for j in range(len(metatlas_dataset[0]))]).any(axis=1)

    peak_height_passing = np.array([[(metatlas_dataset[i][j]['data']['eic'] is not None) and
        (metatlas_dataset[i][j]['data']['eic']['intensity'] is not None) and
        (np.array(metatlas_dataset[i][j]['data']['eic']['intensity']+[0]).max()>peak_height_passing)
                                 for i in range(len(metatlas_dataset))]
                                 for j in range(len(metatlas_dataset[0]))]).any(axis=1)
    compound_passing = num_data_points_passing & peak_height_passing
    return atlas_df[compound_passing].reset_index(drop=True)

def filter_metatlas_objects_to_most_recent(object_list,field):
    #from datetime import datetime, date
    #remove from list if another copy exists that is newer
    unique_values = []
    for i,a in enumerate(object_list):
        unique_values.append( getattr(a,field) )
    unique_values = list(set(unique_values))
    keep_object_list = []
    for u in unique_values:
        old_last_modified = 0
        for i,a in enumerate(object_list):
            if getattr(a,field) == u:
                last_modified = getattr(a,'last_modified')
                if last_modified > old_last_modified:
                    keep_object = a
                    old_last_modified = last_modified
        keep_object_list.append(keep_object)
    return keep_object_list
#        print i, a.name,  datetime.utcfromtimestamp(a.last_modified)

def get_metatlas_atlas(name = '%%',username = '*', most_recent = True,do_print = True):
    from datetime import datetime, date
    atlas = metob.retrieve('Atlas',name = name,username=username)
    if most_recent:
        atlas = filter_metatlas_objects_to_most_recent(atlas,'name')
    if do_print:
        for i,a in enumerate(atlas):
            print((i, len(a.compound_identifications),a.name,  datetime.utcfromtimestamp(a.last_modified)))

    return atlas

class interact_get_metatlas_files():
    def __init__(self, experiment = '%violacein%', name = '%_%', most_recent = True):
        self.experiment = experiment
        self.name = name
        self.most_recent = most_recent
#         http://ipywidgets.readthedocs.io/en/latest/examples/Using%20Interact.html
        self.w = interact(self.Task, experiment=self.experiment, name=self.name, most_recent = self.most_recent,__manual=True)#continuous_update=False)#

    def Task(self,experiment,name,most_recent):
        self.experiment = experiment
        self.name = name
        self.most_recent = most_recent
        self.files = get_metatlas_files(experiment = experiment,name = name,most_recent = most_recent)#self.most_recent)
        txt = widgets.Text()
        txt.value = '%d Files were found matching that pattern'%len(self.files)
        display(txt)



def get_metatlas_files(experiment = '%%',name = '%%',most_recent = True):
    """
    experiment is the folder name
    name is the filename
    """
    files = metob.retrieve('LcmsRun',experiment=experiment,name=name, username='*')
    if most_recent:
        files = filter_metatlas_objects_to_most_recent(files,'mzml_file')
    return files

def make_prefilled_fileinfo_sheet(groups, filename):
    #make a prefilled fileinfo sheet for editing groups manually and reimport to workflow
    with open(filename,'w') as fid:
        fid.write('mzml_file\tgroup\tdescription\tshort_name\n')
        for g in groups:
            for f in g.items:
                fid.write('%s\t%s\t%s\t%s\n'% (f.mzml_file, g.name, f.description, g.short_name))


def make_empty_fileinfo_sheet(filename,flist):
    #dump all the files to a spreadheet, download it, and make a "filled in" one.
    with open(filename,'w') as fid:
        fid.write('mzml_file\tgroup\tdescription\n')
        for f in flist:
            fid.write('%s\t\t\n'%f.mzml_file)

def make_groups_from_fileinfo_sheet(filename,filetype='tab',store=False):
    '''

    '''
    if filetype == 'tab':
        df = pd.read_csv(filename,sep='\t')
    elif filetype == 'csv':
        df = pd.read_csv(filename,sep=',')
    elif filetype == 'df':
        df = filename
    else:
        df = pd.read_excel(filename)
    grouped = df.groupby(by='group')
    return_groups = []
    for g in grouped.groups.keys():
        indices = grouped.groups[g]
        myGroup = metob.Group()
        myGroup.name = '%s'%g
        myGroup.description = df.loc[indices[0],'description']
        file_set = []
        for i in indices:
            file_set.append(metob.retrieve('LcmsRun',mzml_file='%%%s'%df.loc[i,'mzml_file'],username='*')[0])
        myGroup.items = file_set
        return_groups.append(myGroup)
        if store:
            metob.store(myGroup)
    return return_groups

def check_compound_names(df):
    # compounds that have the wrong compound name will be listed
    # Keep running this until no more compounds are listed
    bad_names = []
    for i,row in df.iterrows():
        #if type(df.name[x]) != float or type(df.label[x]) != float:
            #if type(df.name[x]) != float:
        if (not pd.isnull(row.inchi_key)) and (len(row.inchi_key)>0):# or type(df.inchi_key[x]) != float:
            if not metob.retrieve('Compounds',inchi_key=row.inchi_key, username = '*'):
                print((row.inchi_key, "compound is not in database. Exiting Without Completing Task!"))
                bad_names.append(row.inchi_key)
    return bad_names


def check_file_names(df,field):
    bad_files = []
    for i,row in df.iterrows():
        if row[field] != '':
            if not metob.retrieve('Lcmsruns',name = '%%%s%%'%row[field],username = '*'):
                print((row[field], "file is not in the database. Exiting Without Completing Task!"))
                bad_files.append(row[field])
    return bad_files


# def get_formatted_atlas_from_google_sheet(polarity='POS',
#                                           method='QE_HILIC',
#                                           mz_tolerance=10):
#     import metatlas.ms_monitor_util as mmu
#     df2 = mmu.get_ms_monitor_reference_data()
#     #print df.head()
#     #df2 = pd.DataFrame(df[1:],columns=df[0])

#     fields_to_keep = [ 'name',
#                     'label',
#                       'inchi_key',
#                     'mz_%s'%polarity,
#                     'rt_min_%s'%method,
#                     'rt_max_%s'%method,
#                     'rt_peak_%s'%method,
#                     'file_mz_%s_%s'%(method,polarity),
#                     'file_rt_%s_%s'%(method,polarity),
#                     'file_msms_%s_%s'%(method,polarity)]

#     fields_there = []
#     for f in fields_to_keep:
#          if f in df2.keys():
#                 fields_there.append(f)

#     df3 = df2.loc[:,fields_there]

#     df3['mz_tolerance'] = mz_tolerance

#     if polarity == 'POS':
#         df3['polarity'] = 'positive'
#     else:
#         df3['polarity'] = 'negative'

#     renamed_columns = [c.replace('_%s'%method,'').replace('_%s'%polarity,'') for c in df3.columns]
#     for i,c in enumerate(df3.columns):
#         df3 = df3.rename(columns = {c:renamed_columns[i]})
#     df3 = df3[df3['mz'] != '']

#     return df3


def make_atlas_from_spreadsheet(filename='valid atlas file.csv',
                                atlas_name='20161007_MP3umZHILIC_BPB_NEG_ExampleAtlasName',
                                filetype=('excel','csv','tab','dataframe'),
                                sheetname='only for excel type input',
                                polarity = ('positive','negative'),
                                store=False,
                                mz_tolerance=None):
    '''
    specify polarity as 'positive' or 'negative'

    '''
    if isinstance(filename,pd.DataFrame):
        df = filename
    else:
        if ( filetype=='excel' ) and sheetname:
            df = pd.read_excel(filename,sheetname=sheetname)
        elif ( filetype=='excel' ):
            df = pd.read_excel(filename)
        elif filetype == 'tab':
            df = pd.read_csv(filename,sep='\t')
        else:
            df = pd.read_csv(filename,sep=',')
    df.dropna(how="all", inplace=True)
    df.columns = [x.lower() for x in df.columns]

    if 'inchi_key' not in df.columns:
        df['inchi_key'] = ""
    if 'adduct' not in df.columns:
        df['adduct'] = ""

    bad_names = check_compound_names(df)
    if bad_names:
        return bad_names
    #Make sure all the files specified for references are actually there
    #if 'file_rt' in df.keys():
        #strip '.mzmL' from cells
        #df.file_rt = df.file_rt.str.replace('\..+', '')
        #bad_files = check_file_names(df,'file_rt')
        #if bad_files:
        #     return bad_files
    #if 'file_mz' in df.keys():
    #    #strip '.mzmL' from cells
    #    df.file_mz = df.file_mz.str.replace('\..+', '')
    #    bad_files = check_file_names(df,'file_mz')
    #    if bad_files:
    #         return bad_files
    if 'file_msms' in list(df.keys()):
        #strip '.mzmL' from cells
        df.file_msms = df.file_msms.str.replace('\..+', '')
        bad_files = check_file_names(df,'file_msms')
        if bad_files:
             return bad_files



    all_identifications = []

#     for i,row in df.iterrows():
    for i,row in df.iterrows():
        if type(row.inchi_key) != float or type(row.label) != float: #this logic is to skip empty rows

            myID = metob.CompoundIdentification()

            if (not pd.isnull(row.inchi_key)) and (len(row.inchi_key)>0): # this logic is where an identified metabolite has been specified
                c = metob.retrieve('Compounds',inchi_key=row.inchi_key,username = '*') #currently, all copies of the molecule are returned.  The 0 is the most recent one.
                if c:
                    c = c[-1]
            else:
                c = 'use_label'
            if type(row.label) != float:
                compound_label = row.label #if no name, then use label as descriptor
            else:
                compound_label = 'no label'

            if c:
                if c != 'use_label':
                    myID.compound = [c]
                myID.name = compound_label

                try:
                    myID.do_normalization = row.do_normalization
                    myID.internal_standard_id = row.internal_standard_id
                    myID.internal_standard_to_use = row.internal_standard_to_use
                except:
                    # no internal standard information was provided
                    pass

                try:
                    myID.identification_notes = row.identification_notes
                except:
                    # no identification_notes were provided
                    pass



                mzRef = metob.MzReference()
                # take the mz value from the spreadsheet
                mzRef.mz = row.mz
                #TODO: calculate the mz from theoretical adduct and modification if provided.
                #     mzRef.mz = c.MonoIso topic_molecular_weight + 1.007276
                if mz_tolerance:
                    mzRef.mz_tolerance = mz_tolerance
                else:
                    try:
                        mzRef.mz_tolerance = row.mz_tolerance
                    except:
                        if 'mz_threshold' in df.columns:
                            mzRef.mz_tolerance = row.mz_threshold
                        else:
                            sys.exit("mz_tolerance or mz_threshold not provided. Can't make atlas.")

                mzRef.mz_tolerance_units = 'ppm'
                mzRef.detected_polarity = polarity
                #if 'file_mz' in df.keys():
                #    f = metob.retrieve('Lcmsruns',name = '%%%s%%'%df.file_mz[x],username = '*')[0]
                #    mzRef.lcms_run = f
                if 'adduct' in row:
                    if ~pd.isnull(row.adduct):
                        mzRef.adduct = row.adduct

                myID.mz_references = [mzRef]

                rtRef = metob.RtReference()
                rtRef.rt_units = 'min'
                rtRef.rt_min = row.rt_min
                rtRef.rt_max = row.rt_max
                rtRef.rt_peak = row.rt_peak
                #if 'file_rt' in df.keys():
                #    f = metob.retrieve('Lcmsruns',name = '%%%s%%'%df.file_rt[x],username = '*')[0]
                #    rtRef.lcms_run = f
                myID.rt_references = [rtRef]

                if ('file_msms' in list(df.keys())) and (c != 'use_label'):
                    if (type(row.file_msms) != float) and (row.file_msms != ''):
                        frag_ref = metob.FragmentationReference()
                        f = metob.retrieve('Lcmsruns',name = '%%%s%%'%row.file_msms,username = '*')[0]
                        frag_ref.lcms_run = f
                        frag_ref.polarity = polarity
                        frag_ref.precursor_mz = row.mz

                        data = ma_data.get_data_for_a_compound(mzRef, rtRef, [ 'msms' ],f.hdf5_file,0.3)
                        if isinstance(data['msms']['data'], np.ndarray):
                            precursor_intensity = data['msms']['data']['precursor_intensity']
                            idx_max = np.argwhere(precursor_intensity == np.max(precursor_intensity)).flatten()
                            mz = data['msms']['data']['mz'][idx_max]
                            intensity = data['msms']['data']['i'][idx_max]
                            spectrum = []
                            for i in range(len(mz)):
                                mzp = metob.MzIntensityPair()
                                mzp.mz = mz[i]
                                mzp.intensity = intensity[i]
                                spectrum.append(mzp)
                            frag_ref.mz_intensities = spectrum
                            myID.frag_references = [frag_ref]
                            print('')
                            print(('found reference msms spectrum for ',myID.compound[0].name, 'in file',row.file_msms))

                all_identifications.append(myID)

    myAtlas = metob.Atlas()
    myAtlas.name = atlas_name
    myAtlas.compound_identifications = all_identifications
    if store:
        metob.store(myAtlas)
    return myAtlas

def filter_empty_metatlas_objects(object_list,field):
    filtered_list = []
    for i,g in enumerate(object_list):
        try:
            #This bare try/accept is to handle the invalid groups left over in the database from the original objects.
            #These groups don't conform to the current schema and will throw an error when you query their attributes.
            if (len(getattr(g,field)) > 0):
                filtered_list.append(g)
        except:
            pass
    return filtered_list

def filter_metatlas_objects_by_list(object_list,field,filter_list):
    filtered_list = []
    for i,g in enumerate(object_list):
        if any(ext in getattr(g,field) for ext in filter_list):
            filtered_list.append(g)
    return filtered_list

def remove_metatlas_objects_by_list(object_list,field,filter_list):
    filtered_list = []
    for i,g in enumerate(object_list):
        if not any(ext in getattr(g,field) for ext in filter_list):
            filtered_list.append(g)
    return filtered_list

def filter_lcmsruns_in_dataset_by_include_list(metatlas_dataset,selector,include_list):
    """
    Returns a metatlas dataset containing LCMS runs or groups (denoted by selector) that have substrings listed in the include list
    selector can be 'lcmsrun' or 'group'
    include_list will look something like this: ['QC','Blank']
    """
    filtered_dataset = []
    for d in metatlas_dataset:
        if any(ext in d[0][selector].name for ext in include_list):
            filtered_dataset.append(d)
    return filtered_dataset

def filter_lcmsruns_in_dataset_by_exclude_list(metatlas_dataset,selector,exclude_list):
    """
    Returns a metatlas dataset containing LCMS runs or groups (denoted by selector) that have substrings not listed in the include list
    selector can be 'lcmsrun' or 'group'
    exclude_list will look something like this: ['QC','Blank']
    """
    filtered_dataset = []
    for d in metatlas_dataset:
        if not any(ext in d[0][selector].name for ext in exclude_list):
            filtered_dataset.append(d)
    return filtered_dataset


def filter_compounds_in_dataset_by_exclude_list(metatlas_dataset,exclude_list):
    """
    Since the rows of the dataset are expected to line up with an atlas export, this is probably not a good idea to use.
    """
    filtered_dataset = []
    for d_row in metatlas_dataset:
        filtered_row = []
        for d in d_row:
            if not any(ext in d['identification'].name for ext in exclude_list):
                if not any(ext in d['identification'].compound[0].name for ext in exclude_list):
                    filtered_row.append(d)
        filtered_dataset.append(filtered_row)
    return filtered_dataset

def filter_compounds_in_dataset_by_include_list(metatlas_dataset,include_list):
    """
    Since the rows of the dataset are expected to line up with an atlas export, this is probably not a good idea to use.
    """
    filtered_dataset = []
    for d_row in metatlas_dataset:
        filtered_row = []
        for d in d_row:
            if any(ext in d['identification'].name for ext in include_list):
                if any(ext in d['identification'].compound[0].name for ext in include_list):
                    filtered_row.append(d)
        filtered_dataset.append(filtered_row)
    return filtered_dataset

def select_groups_for_analysis(name = '%', description = [], username = '*', do_print = True, most_recent = True, remove_empty = True, include_list = [], exclude_list = []):
    if description:
        groups = metob.retrieve('Groups', name = name, description = description, username=username)
    else:
        groups = metob.retrieve('Groups', name = name, username=username)
    if most_recent:
        groups = filter_metatlas_objects_to_most_recent(groups,'name')

    if include_list:
        groups = filter_metatlas_objects_by_list(groups,'name',include_list)

    if exclude_list:
        groups = remove_metatlas_objects_by_list(groups,'name',exclude_list)

    print((len(groups)))

    if remove_empty:
        groups = filter_empty_metatlas_objects(groups,'items')
    if do_print:
        from datetime import datetime, date
        for i,a in enumerate(groups):
            print((i, a.name,  datetime.utcfromtimestamp(a.last_modified)))

    return groups



#<|MERGE_RESOLUTION|>--- conflicted
+++ resolved
@@ -2346,9 +2346,7 @@
         return pd.DataFrame(columns=ref_df.index.names+['file_name', 'msms_scan', 'score', 'num_matches','inchi_key','precursor_mz','adduct','score']
                            ).set_index(ref_df.index.names+['file_name', 'msms_scan'])
 
-def make_chromatograms(
-<<<<<<< HEAD
-    input_dataset = [], include_lcmsruns = [], exclude_lcmsruns = [], include_groups = [], exclude_groups = [], group='index', share_y = True, save=True, output_loc=[], short_names_df=pd.DataFrame(), short_names_header=None, polarity=''):
+def make_chromatograms(input_dataset = [], include_lcmsruns = [], exclude_lcmsruns = [], include_groups = [], exclude_groups = [], group='index', share_y = True, save=True, output_loc=[], short_names_df=pd.DataFrame(), short_names_header=None, polarity=''):
     
     #Filter runs from the metatlas dataset
     if include_lcmsruns:
@@ -2360,9 +2358,6 @@
         input_dataset = filter_lcmsruns_in_dataset_by_include_list(input_dataset, 'group', include_groups)
     if exclude_groups:
         input_dataset = filter_lcmsruns_in_dataset_by_exclude_list(input_dataset, 'group', exclude_groups)
-=======
-    input_dataset = [], group='index', share_y = True, save=True, output_loc=[], short_names_df=pd.DataFrame(), short_names_header=None, polarity=''):
->>>>>>> 0cff055f
 
     file_names = ma_data.get_file_names(input_dataset)
 
