import functools
import logging
import sys
import os
import os.path
import multiprocessing as mp
import warnings
# os.environ['R_LIBS_USER'] = '/project/projectdirs/metatlas/r_pkgs/'
# curr_ld_lib_path = ''

from metatlas.datastructures import metatlas_objects as metob
from metatlas.tools.logging import log_errors
from metatlas.io import metatlas_get_data_helper_fun as ma_data
from metatlas.io import write_utils
from metatlas.io.metatlas_get_data_helper_fun import extract
from metatlas.plots import chromplotplus as cpp
from metatlas.plots.compound_eic import save_compound_eic_pdf
from metatlas.plots.tic import save_sample_tic_pdf
from metatlas.tools import parallel
from metatlas.tools import spectralprocessing as sp

from tqdm.notebook import tqdm
from textwrap import fill, TextWrapper
# import qgrid
import pandas as pd
import dill
import numpy as np
import json
import matplotlib.pyplot as plt

from rdkit import Chem
from rdkit.Chem import Draw, rdDepictor
from rdkit.Chem.Draw import rdMolDraw2D
from itertools import cycle


from ipywidgets import interact, interactive
import ipywidgets as widgets
from IPython.display import display
from IPython import get_ipython

import getpass

from ast import literal_eval
from datetime import datetime

from matplotlib.widgets import Slider, RadioButtons

from matplotlib.widgets import AxesWidget
import matplotlib.patches

import gspread
# from oauth2client.client import SignedJwtAssertionCredentials
from oauth2client.service_account import ServiceAccountCredentials

from metatlas.tools.util import or_default

import six
from functools import reduce
from io import StringIO

logger = logging.getLogger(__name__)

ADDUCT_INFO = {'[2M+H]': {'charge': '1',
              'color': '#fabebe',
              'common': True,
              'comp_num': '2',
              'mass': '1.0073'},
             '[2M-H]': {'charge': '-1',
              'color': '#008080',
              'common': True,
              'comp_num': '2',
              'mass': '-1.0073'},
             '[M+2H]': {'charge': '2',
              'color': '#ffe119',
              'common': True,
              'comp_num': '1',
              'mass': '2.0146'},
             '[M+2Na]': {'charge': '2',
              'color': '#fffac8',
              'common': False,
              'comp_num': '1',
              'mass': '45.9784'},
             '[M+Cl]': {'charge': '-1',
              'color': '#d2f53c',
              'common': True,
              'comp_num': '1',
              'mass': '34.9694'},
             '[M+H-H2O]': {'charge': '1',
              'color': '#911eb4',
              'common': True,
              'comp_num': '1',
              'mass': '-17.0033'},
             '[M+H]': {'charge': '1',
              'color': '#3cb44b',
              'common': True,
              'comp_num': '1',
              'mass': '1.0073'},
             '[M+K]': {'charge': '1',
              'color': '#aa6e28',
              'common': False,
              'comp_num': '1',
              'mass': '38.963158'},
             '[M+NH4]': {'charge': '1',
              'color': '#0082c8',
              'common': True,
              'comp_num': '1',
              'mass': '18.0338'},
             '[M+Na]': {'charge': '1',
              'color': '#f58231',
              'common': True,
              'comp_num': '1',
              'mass': '22.9892'},
             '[M+acetate]': {'charge': '-1',
              'color': '#808000',
              'common': False,
              'comp_num': '1',
              'mass': '59.0139'},
             '[M+formate]': {'charge': '-1',
              'color': '#5500FF',
              'common': False,
              'comp_num': '1',
              'mass': '44.998201'},
             '[M-2H]': {'charge': '-2',
              'color': '#f032e6',
              'common': True,
              'comp_num': '1',
              'mass': '-2.014552904'},
             '[M-H+2Na]': {'charge': '1',
              'color': '#000080',
              'common': False,
              'comp_num': '1',
              'mass': '44.9711'},
             '[M-H+Cl]': {'charge': '-2',
              'color': '#ffd8b1',
              'common': False,
              'comp_num': '1',
              'mass': '33.9621'},
             '[M-H+Na]': {'charge': '0',
              'color': '#e6beff',
              'common': False,
              'comp_num': '1',
              'mass': '21.98194425'},
             '[M-H]': {'charge': '-1',
              'color': '#46f0f0',
              'common': True,
              'comp_num': '1',
              'mass': '-1.0073'},
             '[M-e]': {'charge': '1',
              'color': '#aaffc3',
              'common': False,
              'comp_num': '1',
              'mass': '-0.0005'},
             '[M]': {'charge': '0',
              'color': '#e6194b',
              'common': True,
              'comp_num': '1',
              'mass': '0'}}

GUI_FIG_LABEL = 'Annotation GUI'

LOGGING_WIDGET = widgets.Output()

def get_google_sheet(notebook_name = "Sheet name",
                     token='/project/projectdirs/metatlas/projects/google_sheets_auth/ipython to sheets demo-9140f8697062.json',
                     sheet_name = 'Sheet1',
                    literal_cols=None):
    """
    Returns a pandas data frame from the google sheet.
    Assumes header row is first row.

    To use the token hard coded in the token field,
    the sheet must be shared with:
    metatlas-ipython-nersc@ipython-to-sheets-demo.iam.gserviceaccount.com
    Unique sheet names are a requirement of this approach.

    """
#     scope = ['https://spreadsheets.google.com/feeds']
#     scope = ['https://www.googleapis.com/auth/spreadsheets']
    scope = ['https://spreadsheets.google.com/feeds', 'https://www.googleapis.com/auth/drive']
    #this is deprecated as of january, but we have pinned the version of oauth2.
    #see https://github.com/google/oauth2client/issues/401
#     json_key = json.load(open(token))
#     credentials = SignedJwtAssertionCredentials(json_key['client_email'], json_key['private_key'].encode(), scope)
    credentials = ServiceAccountCredentials.from_json_keyfile_name(token, scope)
    #here is the new way incase the version pin is removed
    #credentials = ServiceAccountCredentials.from_json_keyfile_name(token, scope)

    gc = gspread.authorize(credentials)
    wks = gc.open(notebook_name)
    istd_qc_data = wks.worksheet(sheet_name).get_all_values()
    headers = istd_qc_data.pop(0)
    df = pd.DataFrame(istd_qc_data,columns=headers)

    # Use round trip through read_csv to infer dtypes
    s = StringIO()
    df.to_csv(s)
    df2 = pd.read_csv(StringIO(s.getvalue()))
    if 'Unnamed: 0' in df2.columns:
        df2.drop(columns=['Unnamed: 0'],inplace=True)

    #turn list elements into lists instead of strings
    if literal_cols is not None:
        for col in literal_cols:
            df2[col] = df2[col].apply(literal_eval)
    df2 = df2.fillna('')

    return df2


class adjust_rt_for_selected_compound(object):
    def __init__(self,
                 data,
                 include_lcmsruns=None,
                 exclude_lcmsruns=None,
                 include_groups=None,
                 exclude_groups=None,
                 msms_hits=None,
                 color_me='',
                 compound_idx=0,
                 width=10,
                 height=4,
                 y_scale='linear',
                 alpha=0.5,
                 min_max_color='green',
                 peak_color='darkviolet',
                 slider_color='ghostwhite',
                 y_max='auto',
                 y_min=0,
                 peak_flags=None,
                 msms_flags=None,
                 adjustable_rt_peak=False):
        """
        INPUTS:
            data: a metatlas_dataset where info on files and compounds are stored
            include/exclude lcmsruns/groups: list of substrings to filter on
            msms_hits: output of get_msms_hits routine
            color_me: '' or list of tuples with (color string, filename substring)
                      that define line colors in the EIC plot
            compound_idx: atlas index number of the first compound to display
            width: width value in inches for the plots and sliders
            height: height value in inches for each of the plots
            y_scale: 'linear' or 'log' for y-axis of EIC plot
            alpha: transparency factor for lines in EIC plot
            min_max_color: matplotlib color string for the sliders and vertical lines
            peak_color: matplotlib color string for the slider and vertical line
            slider_color: matplotlib color string for the background of the sliders
            y_max: y-axis maximum on EIC plot or 'auto' to fix to data
            y_min: y-axis minimum on EIC plot
            peak_flags: list of strings that define radio buttons for EIC plot
                        None or '' gets a default set of buttons
            msms_flags: list of strings that define radio buttons for MSMS plot
                        None or '' gets a default set of buttons
            adjustable_rt_peak: Boolean - is the RT peak slider movable?
        OUTPUTS:
            Writes RT min/max/peak changes to database
            Writes changes to the 'Flag' radio buttons to database

        Key Bindings:
           Next compound: 'l' or right arrow
           Previous compound: 'h' or left arrow
           Next MSMS hit: 'j' or down arrow
           Previous MSMS hit: 'k' or up arrow
           Cycle zoom on MSMS plot: 'z'
           Flag for removal: 'x'
           Toggle highlighting of overlapping RT ranges for similar compounds: 's'
        """
        logger.debug("Initializing new instance of %s.", self.__class__.__name__)
        self.data = data
        self.msms_hits = msms_hits.sort_values('score', ascending=False)
        self.color_me = color_me if color_me != '' else [['black', '']]
        self.compound_idx = compound_idx
        self.width = width
        self.height = height
        self.y_scale = y_scale
        self.alpha = alpha
        self.min_max_color = min_max_color
        self.peak_color = peak_color
        self.slider_color = slider_color
        self.y_max = y_max
        self.y_min = y_min
        self.peak_flags = peak_flags
        self.msms_flags = msms_flags
        self.adjustable_rt_peak = adjustable_rt_peak

        self.file_names = ma_data.get_file_names(self.data)
        self.configure_flags()
        self.data = filter_runs(self.data, include_lcmsruns, include_groups, exclude_lcmsruns, exclude_groups)

        self.similar_rects = []
        # only the atlas owner can change RT limits or flags
        self.enable_edit = getpass.getuser() == self.data.atlas.username
        self.hit_ctr = 0
        self.msms_zoom_factor = 1
        self.match_idx = None
        # native matplotlib key bindings that we want to override
        disable_keyboard_shortcuts({'keymap.yscale': ['l'],
                                    'keymap.xscale': ['k'],
                                    'keymap.save': ['s'],
                                    'keymap.home': ['h']})

        adjust_rt_for_selected_compound.disable()
        # Turn On interactive plot
        ipy = get_ipython()
        if ipy:  # test suite does not run ipython, so need to bypass
            ipy.magic('matplotlib widget')
        plt.ion()
        self.layout_figure()
        # create all event handlers
        self.fig.canvas.callbacks.connect('pick_event', self.on_pick)
        self.fig.canvas.mpl_connect('key_press_event', self.press)
        self.fig.canvas.mpl_connect('motion_notify_event', self.on_motion)
        self.set_plot_data()

    def set_plot_data(self):
        logger.debug('Starting replot')
        self.similar_compounds = self.get_similar_compounds()
        self.eic_plot()
        self.filter_hits()
        self.msms_plot()
        self.flag_radio_buttons()
        plt.show()
        logger.debug('Finished replot')

    def eic_plot(self):
        logger.debug('Starting eic_plot')
        self.ax.set_title('')
        self.ax.set_xlabel('Retention Time')
        # set y-scale and bounds if provided
        self.ax.set_yscale(self.y_scale)
        if self.y_max != 'auto':
            self.ax.set_ylim(self.y_min, self.y_max)
        self.ax.set_ylabel(self.get_ms1_y_axis_label())
        if self.y_scale == 'linear':
            self.ax.ticklabel_format(style='sci', axis='y', scilimits=(0, 0))
        self.display_eic_data()
        self.y_max_slider()
        idx = 0 if self.y_scale == 'linear' else 1
        self.lin_log_radio = self.create_radio_buttons(self.lin_log_ax, ('linear', 'log'),
                                                       self.set_lin_log, active_idx=idx)
        self.rt_bounds()
        self.highlight_similar_compounds()
        logger.debug('Finished eic_plot')

    def flag_radio_buttons(self):
        my_id = self.data[0][self.compound_idx]['identification']
        if my_id.ms1_notes in self.peak_flags:
            peak_flag_index = self.peak_flags.index(my_id.ms1_notes)
        else:
            peak_flag_index = 0
        logger.debug('Setting peak flag radio button with index %d', peak_flag_index)
        self.peak_flag_radio = self.create_radio_buttons(self.peak_flag_ax, self.peak_flags,
                                                         self.set_peak_flag,
                                                         active_idx=peak_flag_index)
        self.peak_flag_radio.active = self.enable_edit
        if my_id.ms2_notes in self.msms_flags:
            msms_flag_index = self.msms_flags.index(my_id.ms2_notes)
        else:
            msms_flag_index = 0
        logger.debug('Setting msms flag radio button with index %d', msms_flag_index)
        self.msms_flag_radio = self.create_radio_buttons(self.msms_flag_ax, self.msms_flags,
                                                         self.set_msms_flag,
                                                         active_idx=msms_flag_index)
        self.msms_flag_radio.active = self.enable_edit

    def y_max_slider(self):
        (self.slider_y_min, self.slider_y_max) = self.ax.get_ylim()
        self.y_scale_slider = Slider(self.y_scale_ax, '', self.slider_y_min, self.slider_y_max,
                                     valfmt='', valinit=self.slider_y_max, color=self.peak_color,
                                     orientation='vertical')
        self.y_scale_slider.hline.set_linewidth(0)
        self.y_scale_slider.on_changed(self.update_y_scale)

    def rt_bounds(self):
        # put vlines on plot before creating sliders, as adding the vlines may increase plot
        # width, as the vline could occur outside of the data points
        rt = self.data.rts[self.compound_idx]
        self.min_line = self.ax.axvline(rt.rt_min, color=self.min_max_color, linewidth=4.0)
        self.max_line = self.ax.axvline(rt.rt_max, color=self.min_max_color, linewidth=4.0)
        self.peak_line = self.ax.axvline(rt.rt_peak, color=self.peak_color, linewidth=4.0)
        self.rt_min_slider = self.rt_slider(self.rt_min_ax, 'RT min', rt.rt_min,
                                            self.min_max_color, self.update_rt_min)
        self.rt_max_slider = self.rt_slider(self.rt_max_ax, 'RT max', rt.rt_max,
                                            self.min_max_color, self.update_rt_max)
        self.rt_peak_slider = self.rt_slider(self.rt_peak_ax, 'RT peak', rt.rt_peak,
                                             self.peak_color, self.update_rt_peak)
        self.rt_peak_slider.active = self.adjustable_rt_peak and self.enable_edit
        self.rt_min_slider.active = self.enable_edit
        self.rt_max_slider.active = self.enable_edit

    def rt_slider(self, axes, label, valinit, color, on_changed):
        min_x, max_x = self.ax.get_xlim()
        slider = Slider(axes, label, min_x, max_x, valinit=valinit, color=color)
        slider.vline.set_linewidth(0)
        slider.on_changed(on_changed)
        return slider

    def unhighlight_similar_compounds(self):
        [i.remove() for i in self.similar_rects]
        self.similar_rects = []

    def highlight_similar_compounds(self):
        self.unhighlight_similar_compounds()
        min_y, max_y = self.ax.get_ylim()
        min_x, max_x = self.ax.get_xlim()
        height = max_y - min_y
        for compound in self.similar_compounds:
            if compound['index'] == self.compound_idx:
                continue
            width = abs(compound['rt'].rt_max - compound['rt'].rt_min)
            if compound['rt'].rt_min+width < min_x or compound['rt'].rt_min > max_x:
                continue  # would be off the plot
            color = 'red' if compound['overlaps'] else 'blue'
            rect = matplotlib.patches.Rectangle((compound['rt'].rt_min, min_y), width, height,
                                                linewidth=0, alpha=0.12, facecolor=color)
            text_x = max(compound['rt'].rt_min, min_x)
            text_y = max_y - (max_y - min_y)*0.05  # drop just below top of plot
            text = self.ax.text(text_x, text_y, compound['label'], fontsize='small')
            self.ax.add_patch(rect)
            self.similar_rects.append(text)
            self.similar_rects.append(rect)

    def display_eic_data(self):
        for sample in self.data:  # loop through the files
            eic = sample[self.compound_idx]['data']['eic']
            if eic and len(eic['rt']) > 0:
                x = np.asarray(eic['rt'])
                y = np.asarray(eic['intensity'])
                x = x[y > 0]
                y = y[y > 0]  # y[y<0.0] = 0.0
                label = sample[self.compound_idx]['lcmsrun'].name.replace('.mzML', '')
                for i, (color, label_filter) in enumerate(self.color_me):
                    if label_filter in label:
                        zorder = len(self.color_me) + 2 - i
                    else:
                        zorder = 1
                        color = 'black'
                    self.ax.plot(x, y, '-', zorder=zorder, linewidth=2, alpha=self.alpha,
                                 picker=True, pickradius=5, color=color, label=label)

    def configure_flags(self):
        default_peak = ('keep', 'remove', 'unresolvable isomers', 'poor peak shape')
        default_msms = ('no selection',
                        '-1, bad match - should remove compound',
                        '0, no ref match available or no MSMS collected',
                        '0.5, co-isolated precursor, partial match',
                        '0.5, partial match of fragments',
                        '1, perfect match to internal reference library',
                        '1, perfect match to external reference library',
                        '1, co-isolated precursor but all reference ions are in sample spectrum')
        if self.peak_flags is None or self.peak_flags == '':
            self.peak_flags = default_peak
        if self.msms_flags is None or self.msms_flags == '':
            self.msms_flags = default_msms

    def get_ms1_y_axis_label(self):
        ident = self.data[0][self.compound_idx]['identification']
        if ident.name:
            compound_name = ident.name.split('///')[0]
        elif ident.compound[-1].name:
            compound_name = ident.compound[-1].name
        else:
            compound_name = 'nameless compound'
        try:
            adduct = ident.mz_references[0].adduct
        except (KeyError, AttributeError):
            return '%d, %s' % (self.compound_idx, compound_name)
        return '%d, %s\n%s' % (self.compound_idx, compound_name, adduct)

    def filter_hits(self):
        ident = self.data[0][self.compound_idx]['identification']
        inchi_key = extract(ident, ['compound', -1, 'inchi_key'], None)
        hits_mz_tolerance = ident.mz_references[-1].mz_tolerance*1e-6
        mz_theoretical = ident.mz_references[0].mz
        my_scan_rt = self.msms_hits.index.get_level_values('msms_scan')
        filtered = self.msms_hits[(my_scan_rt >= float(self.data.rts[self.compound_idx].rt_min)) &
                                  (my_scan_rt <= float(self.data.rts[self.compound_idx].rt_max)) &
                                  within_tolerance(self.msms_hits['measured_precursor_mz'],
                                                   mz_theoretical, hits_mz_tolerance)]
        self.hits = filtered if inchi_key is None else filtered[(filtered['inchi_key'] == inchi_key)]


    def msms_plot(self, font_scale=10.0):
        logger.debug('Starting msms_plot')
        compound = None
        hit_file_name = None
        if not self.hits.empty:
            hit_file_name, compound = get_hit_metadata(self.data, self.hits, self.file_names,
                                                       self.hit_ctr, self.compound_idx)
        mz_header, rt_header, cpd_header = get_msms_plot_headers(self.data, self.hits, self.hit_ctr,
                                                                 self.compound_idx, self.similar_compounds)
        cpd_header_wrap = fill(cpd_header, width=int(self.width * font_scale))  # text wrap
        hit_ref_id, hit_score, hit_query, hit_ref = get_msms_plot_data(self.hits, self.hit_ctr)
        self.ax2.cla()
        self.ax2.ticklabel_format(style='sci', axis='y', scilimits=(0, 0))
        self.mz_lines = plot_msms_comparison2(0, mz_header, rt_header, cpd_header_wrap, hit_ref_id,
                                              hit_file_name, hit_score, self.ax2, hit_query,
                                              hit_ref, self.msms_zoom_factor)
        min_x = self.ax2.get_xlim()[0]  # fails if original location is not within plot
        self.mz_annot = self.ax2.annotate('', xy=(min_x, 0), visible=False)
        logger.debug('Finished msms_plot')

    def layout_figure(self):
        self.gui_scale_factor = self.height/3.25 if self.height < 3.25 else 1
        base_font_size = 10
        y_slider_width = 0.01

        plt.rcParams.update({'font.size': base_font_size * self.gui_scale_factor})

        max_radio_label_len = max([len(x) for x in self.peak_flags+self.msms_flags])

        self.plot_hspace = 2.2/(self.height*2)
        self.plot_left_pos = 1.0/self.width
        # not using a fixed width font, so this assume a even distribution of character widths
        # in the radio button labels
        self.plot_right_pos = 1.0-(0.7/self.width +
                                   max_radio_label_len*0.075/self.width*self.gui_scale_factor)
        self.plot_top_pos = 1.0-(0.396/(self.height*(2+self.plot_hspace)))
        self.plot_bottom_pos = 1.32/(self.height*(2+self.plot_hspace))

        # create figure and first axes
        combined_plot_height = self.height * (2 + self.plot_hspace)
        self.fig, (self.ax2, self.ax) = plt.subplots(2, 1, num=GUI_FIG_LABEL,
                                                     figsize=(self.width, combined_plot_height))
        plt.subplots_adjust(left=self.plot_left_pos, right=self.plot_right_pos,
                            bottom=self.plot_bottom_pos, top=self.plot_top_pos,
                            hspace=self.plot_hspace)

        y_axis_height = (self.plot_top_pos - self.plot_bottom_pos) * \
                        (1-self.plot_hspace/(2+self.plot_hspace))/2
        self.layout_rt_sliders()
        self.layout_y_scale_slider(y_slider_width, y_axis_height)
        self.layout_radio_buttons(y_slider_width, y_axis_height)

    def layout_y_scale_slider(self, y_slider_width, y_axis_height):
        self.y_scale_ax = plt.axes([self.plot_right_pos, self.plot_bottom_pos,
                                    y_slider_width, y_axis_height],
                                   facecolor=self.slider_color)

    def layout_radio_buttons(self, y_slider_width, y_axis_height):
        self.radio_button_radius = 0.02 * self.gui_scale_factor
        radio_button_axes_width = 1-self.plot_right_pos
        self.lin_log_ax = layout_radio_button_set([self.plot_left_pos,
                                                   self.plot_bottom_pos,
                                                   radio_button_axes_width,
                                                   y_axis_height],
                                                  anchor='NW')
        self.peak_flag_ax = layout_radio_button_set([self.plot_right_pos + y_slider_width,
                                                     self.plot_bottom_pos,
                                                     radio_button_axes_width,
                                                     y_axis_height])
        self.msms_flag_ax = layout_radio_button_set([self.plot_right_pos,
                                                     self.plot_top_pos - y_axis_height,
                                                     radio_button_axes_width,
                                                     y_axis_height])

    def layout_rt_sliders(self):
        x_axis_label_height = 0.5
        combined_plot_height = self.height * (2 + self.plot_hspace)
        rt_slider_height = (self.plot_bottom_pos-x_axis_label_height/combined_plot_height)/4.0
        rt_slider_width = self.plot_right_pos - self.plot_left_pos

        self.rt_peak_ax = plt.axes([self.plot_left_pos, 0, rt_slider_width, rt_slider_height],
                                   facecolor=self.slider_color)
        self.rt_max_ax = plt.axes([self.plot_left_pos, rt_slider_height*1.5,
                                   rt_slider_width, rt_slider_height],
                                  facecolor=self.slider_color)
        self.rt_min_ax = plt.axes([self.plot_left_pos, rt_slider_height*3.0,
                                   rt_slider_width, rt_slider_height],
                                  facecolor=self.slider_color)

    def create_radio_buttons(self, axes, labels, on_click_handler, active_idx=0):
        buttons = RadioButtons(axes, labels, active=active_idx)
        for circle in buttons.circles:
            circle.set_radius(self.radio_button_radius)
        buttons.on_clicked(on_click_handler)
        return buttons

    def set_lin_log(self, label):
        logger.debug('Y-scale of EIC plot set to %s scale.', label)
        self.ax.set_yscale(label)
        if label == 'linear':
            self.ax.ticklabel_format(style='sci', axis='y', scilimits=(0, 0))
        self.fig.canvas.draw_idle()

    def set_flag(self, name, value):
        logger.debug('Setting flag "%s" to "%s".', name, value)
        self.data.set_note(self.compound_idx, name, value)

    def set_peak_flag(self, label):
        self.set_flag('ms1_notes', label)

    def set_msms_flag(self, label):
        self.set_flag('ms2_notes', label)

    @log_errors(output_context=LOGGING_WIDGET)
    def on_pick(self, event):
        thisline = event.artist
        thisline.set_color('cyan')
        label = thisline.get_label()
        self.ax.set_title(label, fontsize=7)
        logger.debug("Sample %s selected on EIC plot via mouse click event.", label)

    @log_errors(output_context=LOGGING_WIDGET)
    def on_motion(self, event):
        if event.inaxes == self.ax2:  # in msms mirror plot
            for collection in self.mz_lines:
                found, ind = collection.contains(event)
                if found:
                    segments = collection.get_segments()
                    vertice = segments[ind["ind"][0]]
                    mz = vertice[0][0]
                    self.mz_annot.set_text(f"{mz:.5f}")
                    self.mz_annot.xyann = (mz, event.ydata)
                    self.mz_annot.set_visible(True)
                    self.fig.canvas.draw_idle()
                    return
            if self.mz_annot.get_visible():
                self.mz_annot.set_visible(False)
                self.fig.canvas.draw_idle()

    def update_plots(self):
        self.msms_zoom_factor = 1
        self.ax.cla()
        self.ax2.cla()
        self.rt_peak_ax.cla()
        self.rt_min_ax.cla()
        self.rt_max_ax.cla()
        self.y_scale_ax.cla()
        self.set_plot_data()

    @log_errors(output_context=LOGGING_WIDGET)
    def press(self, event):
        if event.key in ['right', 'l']:
            if self.compound_idx + 1 < len(self.data[0]):
                self.compound_idx += 1
                logger.debug("Increasing compound_idx to %d (inchi_key:%s adduct:%s).",
                             self.compound_idx,
                             self.data[0][self.compound_idx]['identification'].compound[0].inchi_key,
                             self.data[0][self.compound_idx]['identification'].mz_references[0].adduct
                             )
                self.hit_ctr = 0
                self.match_idx = None
                self.update_plots()
        elif event.key in ['left', 'h']:
            if self.compound_idx > 0:
                self.compound_idx -= 1
                logger.debug("Decreasing compound_idx to %d (inchi_key:%s adduct:%s).",
                             self.compound_idx,
                             self.data[0][self.compound_idx]['identification'].compound[0].inchi_key,
                             self.data[0][self.compound_idx]['identification'].mz_references[0].adduct
                             )
                self.hit_ctr = 0
                self.match_idx = None
                self.update_plots()
        elif event.key in ['up', 'k']:
            if self.hit_ctr > 0:
                self.hit_ctr -= 1
                logger.debug("Decreasing hit_ctr to %d.", self.hit_ctr)
                self.update_plots()
        elif event.key in ['down', 'j']:
            if self.hit_ctr < len(self.hits) - 1:
                logger.debug("Increasing hit_ctr to %d.", self.hit_ctr)
                self.hit_ctr += 1
                self.update_plots()
        elif event.key == 'x':
            if not self.enable_edit:
                self.warn_if_not_atlas_owner()
                return
            logger.debug("Removing compound %d via 'x' key event.", self.compound_idx)
            self.peak_flag_radio.set_active(1)
        elif event.key == 'z':
            self.msms_zoom_factor = 1 if self.msms_zoom_factor == 25 else self.msms_zoom_factor * 5
            logger.debug("Setting msms zoom factor to %d.", self.msms_zoom_factor)
            self.msms_plot()
        elif event.key == 's':
            if self.similar_rects:
                logger.debug("Removing highlight of similar compounds on EIC plot.")
                self.unhighlight_similar_compounds()
            else:
                self.similar_compounds = self.get_similar_compounds()
                logger.debug("Enabling highlight of similar compounds on EIC plot.")
                self.highlight_similar_compounds()
        elif event.key == 'm':
            num_sim = len(self.similar_compounds)
            if num_sim > 0:
                self.match_idx = 0 if self.match_idx is None else (self.match_idx + 1) % num_sim
                self.match_rts()

    def match_rts(self):
        """Sets RT min and max to match similar compound referenced by match_idx"""
        source = self.similar_compounds[self.match_idx]['rt']
        logger.debug("Matching RT bounds to index %s with min %d, max %d.",
                     self.match_idx, source.rt_min, source.rt_max)
        self.update_rt('rt_min', source.rt_min)
        self.rt_min_slider.set_val(source.rt_min)
        self.update_rt('rt_max', source.rt_max)
        self.rt_max_slider.set_val(source.rt_max)

    def update_y_scale(self, val):
        if self.slider_y_min < 0:
            self.slider_y_min = -0.2 * val
        else:
            self.slider_y_min = 0.02
        self.ax.set_ylim(self.slider_y_min, val)
        self.fig.canvas.draw_idle()

    def warn_if_not_atlas_owner(self):
        user = getpass.getuser()
        if user != self.data.atlas.username:
            text = ("YOU ARE %s. YOU ARE NOT THE ATLAS OWNER."
                    "YOU ARE NOT ALLOWED TO EDIT VALUES WITH THE RT CORRECTOR.")
            self.ax.set_title(text % user)
            logger.warning(text, user)

    def update_rt(self, which, val):
        """
        inputs:
            which: 'rt_min', 'rt_max', or 'rt_peak'
            val: new RT value
        """
        logger.debug("Updating %s to %0.4f", which, val)
        slider = {'rt_min': self.rt_min_slider, 'rt_peak': self.rt_peak_slider,
                  'rt_max': self.rt_max_slider}
        line = {'rt_min': self.min_line, 'rt_peak': self.peak_line, 'rt_max': self.max_line}
        self.data.set_rt(self.compound_idx, which, val)
        slider[which].valinit = val
        line[which].set_xdata((val, val))
        if which != 'rt_peak':
            self.msms_zoom_factor = 1
            self.filter_hits()
            self.similar_compounds = self.get_similar_compounds()
            self.highlight_similar_compounds()
            self.msms_plot()
        self.fig.canvas.draw_idle()

    def update_rt_min(self, val):
        self.update_rt('rt_min', val)

    def update_rt_max(self, val):
        self.update_rt('rt_max', val)

    def update_rt_peak(self, val):
        self.update_rt('rt_peak', val)

    def get_similar_compounds(self, use_labels=True):
        """
        inputs:
            use_labels: if True use compound labels in output instead of compound names
        returns:
            list of dicts containing information on compounds with similar mz values or mono
                 isotopic MW when compared to self.compound_idx
            each dict contains:
                index: position in self.data[0]
                label: compound name or label string
                rt: a metatlas.datastructures.metatlas_objects.RtReference
                overlaps: True if compound has RT bounds overlapping with those of self.compound_idx
        """
        cid = self.data[0][self.compound_idx]['identification']
        if len(cid.compound) == 0:
            return []
        out = []
        cid_mz_ref = cid.mz_references[0].mz
        cid_mass = cid.compound[0].mono_isotopic_molecular_weight
        for compound_iter_idx, _ in enumerate(self.data[0]):
            cpd_iter_id = self.data[0][compound_iter_idx]['identification']
            if len(cpd_iter_id.compound) == 0:
                continue
            mass = cpd_iter_id.compound[0].mono_isotopic_molecular_weight
            mz_ref = cpd_iter_id.mz_references[0].mz
            if (mz_ref-0.005 <= cid_mz_ref <= mz_ref+0.005) or (mass-0.005 <= cid_mass <= mass+0.005):
                out.append({'index': compound_iter_idx,
                            'label': cpd_iter_id.name if use_labels else cpd_iter_id.compound[0].name,
                            'rt': self.data.rts[compound_iter_idx],
                            'overlaps': rt_range_overlaps(self.data.rts[self.compound_idx],
                                                          self.data.rts[compound_iter_idx])})
                logger.debug("Adding similar compound with index %d and min %d, max %d.",
                             out[-1]["index"], out[-1]["rt"].rt_min, out[-1]["rt"].rt_max)
        return out

    @staticmethod
    def disable():
        """Stops the GUI from being updated and interfering with the generation of output figures"""
        plt.close(GUI_FIG_LABEL)


class adjust_mz_for_selected_compound(object):
    def __init__(self,
                 data,
                 include_lcmsruns = None,
                 exclude_lcmsruns = None,
                 include_groups = None,
                 exclude_groups = None,
                 compound_idx = 0,
                 width = 12,
                 height = 6,
                 y_scale='linear',
                 alpha = 0.5,
                 min_max_color = 'sage',
                 peak_color = 'darkviolet',
                 slider_color = 'ghostwhite',
                 y_max = 'auto',
                 y_min = 0):
        """
        data: a metatlas_dataset where files and compounds are stored.
        for example,
        self.metatlas_dataset[file_idx][compound_idx]['identification'].rt_references[-1].unique_id
        is the unique id to the retention time reference for a compound in a file.

        width: specify a width value in inches for the plots and slides
        height: specify a width value in inches for the plots and slides
        min_max_color & peak_color: specify a valid matplotlib color string for the slider and vertical bars
        slider_color: background color for the sliders. Must be a valid matplotlib color

        Press Left and Right arrow keys to move to the next or previous compound
        """

        self.compound_idx = compound_idx
        self.width = width
        self.height = height
        self.y_scale = y_scale
        self.alpha = alpha
        self.min_max_color = min_max_color
        self.peak_color = peak_color
        self.slider_color = slider_color
        self.y_max = y_max
        self.y_min = y_min
        self.data = filter_runs(data, include_lcmsruns, include_groups, exclude_lcmsruns, exclude_groups)
        self.match_idx = None

        # create figure and first axes
        self.fig,self.ax = plt.subplots(figsize=(width, height))
        plt.subplots_adjust(left=0.09, bottom=0.275)
#         plt.ticklabel_format(style='plain', axis='x')
#         plt.ticklabel_format(style='sci', axis='y', scilimits=(0,0))

        # warn the user if they do not own the atlas; and can not edit its values
        self.enable_edit = True
        self.atlas = metob.retrieve('Atlas',unique_id = self.data[0][0]['atlas_unique_id'],username='*')[-1]
        logger.info("loaded file for username = %s", self.atlas.username)
        if getpass.getuser() != self.atlas.username:
            self.ax.set_title("YOUR ARE %s YOU ARE NOT ALLOWED TO EDIT VALUES THE RT CORRECTOR. USERNAMES ARE NOT THE SAME"%getpass.getuser())
            self.enable_edit = False

        #create all event handlers
        self.fig.canvas.callbacks.connect('pick_event', self.on_pick)
        self.fig.canvas.mpl_connect('key_press_event', self.press)

        #create the plot
        self.set_plot_data()


    def set_plot_data(self):
        self.ax.ticklabel_format(style='sci', axis='y', scilimits=(0,0))
        self.ax.ticklabel_format(useOffset=False, style='plain', axis='x')

        default_data = self.data[0][self.compound_idx]
        if default_data['identification'].name:
            compound_str = default_data['identification'].name.split('///')[0]
        elif default_data['identification'].compound[-1].name:
            compound_str = default_data['identification'].compound[-1].name
        else:
            compound_str = 'nameless compound'

        compound_str = '%d, %s'%(self.compound_idx, compound_str)

        self.ax.set_title('')
        self.ax.set_ylabel('%s'%compound_str)
        self.ax.set_xlabel('Retention Time')
        self.my_mz = metob.retrieve('MZReference',
                               unique_id = default_data['identification'].mz_references[-1].unique_id, username='*')[-1]
        for i,d in enumerate(self.data): #this loops through the files
            if d[self.compound_idx]['data']['ms1_summary']:
#                 if len(d[self.compound_idx]['data']['ms1_summary']['rt']) > 0:
                    x = d[self.compound_idx]['data']['ms1_summary']['mz_centroid']
                    y = d[self.compound_idx]['data']['ms1_summary']['peak_height']
                    x = np.asarray(x)
                    y = np.asarray(y)
                    self.ax.plot(x,y,'k.',linewidth=2.0,alpha=self.alpha, picker=5, label = d[self.compound_idx]['lcmsrun'].name.replace('.mzML',''))


        mz_delta = self.my_mz.mz_tolerance*self.my_mz.mz/1e6

        self.min_line = self.ax.axvline(self.my_mz.mz-mz_delta, color=self.min_max_color,linewidth=4.0)
        self.max_line = self.ax.axvline(self.my_mz.mz+mz_delta, color=self.min_max_color,linewidth=4.0)
        self.peak_line = self.ax.axvline(self.my_mz.mz, color=self.peak_color,linewidth=4.0)

        min_x = self.ax.get_xlim()[0]
        max_x = self.ax.get_xlim()[1]
        print((min_x,max_x))

        self.mz_peak_ax = plt.axes([0.09, 0.05, 0.81, 0.03], axisbg=self.slider_color)
        self.mz_max_ax = plt.axes([0.09, 0.1, 0.81, 0.03], axisbg=self.slider_color)
        self.mz_min_ax = plt.axes([0.09, 0.15, 0.81, 0.03], axisbg=self.slider_color)

        self.mz_min_slider = Slider(self.mz_min_ax, 'mz min', min_x, max_x, valinit=self.my_mz.mz-mz_delta,color=self.min_max_color,valfmt='%1.4f')
        self.mz_min_slider.vline.set_color('black')
        self.mz_min_slider.vline.set_linewidth(4)

        self.mz_max_slider = Slider(self.mz_max_ax, 'mz max', min_x, max_x, valinit=self.my_mz.mz+mz_delta,color=self.min_max_color,valfmt='%1.4f')
        self.mz_max_slider.vline.set_color('black')
        self.mz_max_slider.vline.set_linewidth(4)

        self.mz_peak_slider = Slider(self.mz_peak_ax,'mz peak', min_x, max_x, valinit=self.my_mz.mz,color=self.peak_color,valfmt='%1.4f')
        self.mz_peak_slider.vline.set_color('black')
        self.mz_peak_slider.vline.set_linewidth(4)
#         if self.enable_edit:
#             self.rt_min_slider.on_changed(self.update_rt)
#             self.rt_max_slider.on_changed(self.update_rt)
#             self.rt_peak_slider.on_changed(self.update_rt)

        self.lin_log_ax = plt.axes([0.1, 0.75, 0.1, 0.15])#, axisbg=axcolor)
        self.lin_log_ax.axis('off')
        self.lin_log_radio = RadioButtons(self.lin_log_ax, ('linear', 'log'))
        self.lin_log_radio.on_clicked(self.set_lin_log)

    def set_lin_log(self,label):
        self.ax.set_yscale(label)
        self.ax.ticklabel_format(style='sci', axis='y', scilimits=(0,0))
        self.fig.canvas.draw_idle()

    def on_pick(self,event):
        thisline = event.artist
        thisline.set_color('red')
        self.ax.set_title(thisline.get_label(), fontsize=7)

    def press(self,event):
        if event.key == 'right':
            if self.compound_idx + 1 < len(self.data[0]):
                self.compound_idx += 1
                self.ax.cla()
                self.mz_peak_ax.cla()
                self.mz_min_ax.cla()
                self.mz_max_ax.cla()
                self.set_plot_data()
        if event.key == 'left':
            if self.compound_idx > 0:
                self.compound_idx -= 1
                self.ax.cla()
                self.mz_peak_ax.cla()
                self.mz_min_ax.cla()
                self.mz_max_ax.cla()
                self.set_plot_data()

#     def update_rt(self,val):
#         self.my_rt.rt_min = self.rt_min_slider.val
#         self.my_rt.rt_max = self.rt_max_slider.val
#         self.my_rt.rt_peak = self.rt_peak_slider.val

#         self.rt_min_slider.valinit = self.my_rt.rt_min
#         self.rt_max_slider.valinit = self.my_rt.rt_max
#         self.rt_peak_slider.valinit = self.my_rt.rt_peak

#         metob.store(self.my_rt)
#         self.min_line.set_xdata((self.my_rt.rt_min,self.my_rt.rt_min))
#         self.max_line.set_xdata((self.my_rt.rt_max,self.my_rt.rt_max))
#         self.peak_line.set_xdata((self.my_rt.rt_peak,self.my_rt.rt_peak))
#         self.fig.canvas.draw_idle()


def replace_compound_id_with_name(x):
    id_list = literal_eval(x)
    if id_list:
        found_compound = metob.retrieve('Compounds',unique_id=id_list[0],username='*')
        return found_compound[-1].name
    else:
        return ''

def make_compound_id_df(data):
    ids = []
    for d in data[0]:
        ids.append(d['identification'])
    df = metob.to_dataframe(ids)
    df['compound'] = df['compound'].apply(replace_compound_id_with_name).astype('str')
    df['rt_unique_id'] = df['rt_references'].apply(lambda x: literal_eval(x))
#     df['mz_unique_id'] = df['mz_references'].apply(lambda x: literal_eval(x))
#     df['frag_unique_id'] = df['frag_references'].apply(lambda x: literal_eval(x))
    df = df[['compound','name','username','rt_unique_id']]#,'mz_unique_id','frag_unique_id']]
    return df

def show_compound_grid(input_fname = '',input_dataset=[]):
    """
    Provide a valid path to data in or a dataset
    """
    if not input_dataset:
        print("loading...")
        data = ma_data.get_dill_data(input_fname)
    else:
        data = input_dataset
    atlas_in_data = metob.retrieve('Atlas',unique_id = data[0][0]['atlas_unique_id'],username='*')
    print(("loaded file for username = ", atlas_in_data[0].username))
    username = getpass.getuser()
    if username != atlas_in_data[0].username:
        print(("YOUR ARE", username, "YOU ARE NOT ALLOWED TO EDIT VALUES THE RT CORRECTOR. USERNAMES ARE NOT THE SAME"))
        #return
    compound_df = make_compound_id_df(data)
    #compound_grid = gui.create_qgrid([])
    #compound_grid.df = compound_df
    compound_grid = qgrid.QGridWidget(df=compound_df)#,set_grid_option={'show_toolbar',True})
    #qgrid.show_grid(compound_df,show_toolbar=True)
    compound_grid.export()
    #display(compound_grid)
    return data,compound_grid



def getcommonletters(strlist):
    """
    Parameters
    ----------
    strlist

    Returns
    -------

    """
    return ''.join([x[0] for x in zip(*strlist) if reduce(lambda a,b:(a == b) and a or None,x)])


def findcommonstart(strlist):
    """
    Parameters
    ----------
    strlist

    Returns
    -------

    """
    strlist = strlist[:]
    prev = None
    while True:
        common = getcommonletters(strlist)
        if common == prev:
            break
        strlist.append(common)
        prev = common

    return getcommonletters(strlist)



def plot_all_compounds_for_each_file(input_dataset = [], input_fname = '', include_lcmsruns = [],exclude_lcmsruns = [], nCols = 8, scale_y=True , output_loc=''):

    """
    Parameters
    ----------
    kwargs

    Returns
    -------

    """

    if not input_dataset:
        data = ma_data.get_dill_data(os.path.expandvars(input_fname))
    else:
        data = input_dataset
    data = filter_runs(data, include_lcmsruns, include_lcmsruns, exclude_lcmsruns, exclude_lcmsruns)
    compound_names = ma_data.get_compound_names(data)[0]
    file_names = ma_data.get_file_names(data)

    output_loc = os.path.expandvars('output_loc')

    nRows = int(np.ceil(len(compound_names)/float(nCols)))

    xmin = 0
    xmax = 210
    subrange = float(xmax-xmin)/float(nCols) # scale factor for the x-axis

    y_max = list()
    if scale_y:
        for file_idx,my_file in enumerate(file_names):
            temp = -1
            counter = 0
            for compound_idx,compound in enumerate(compound_names):
                d = data[file_idx][compound_idx]
                if len(d['data']['eic']['rt']) > 0:
                    counter += 1
                    y = max(d['data']['eic']['intensity'])
                    if y > temp:
                        temp = y
            #y_max.append(temp)
            y_max += [temp] * counter
    else:
        for file_idx,my_file in enumerate(file_names):
            for compound_idx,compound in enumerate(compound_names):
                d = data[file_idx][compound_idx]
                if len(d['data']['eic']['rt']) > 0:
                    y_max.append(max(d['data']['eic']['intensity']))
    y_max = cycle(y_max)

    # create ouput dir
    if not os.path.exists(output_loc):
        os.makedirs(output_loc)

    disable_interactive_plots()
    for file_idx,my_file in enumerate(file_names):
        ax = plt.subplot(111)#, aspect='equal')
        plt.setp(ax, 'frame_on', False)
        ax.set_ylim([0, nRows+7])

        col = 0
        row = nRows+6
        counter = 1

        for compound_idx,compound in enumerate(compound_names):
            if col == nCols:
                row -= 1.3
                col = 0

            d = data[file_idx][compound_idx]

            rt_min = d['identification'].rt_references[0].rt_min
            rt_max = d['identification'].rt_references[0].rt_max
            rt_peak = d['identification'].rt_references[0].rt_peak

            if len(d['data']['eic']['rt']) > 0:
                x = d['data']['eic']['rt']
                y = d['data']['eic']['intensity']
                y = y/next(y_max)
                new_x = (x-x[0])*subrange/float(x[-1]-x[0])+col*(subrange+2) ## remapping the x-range
                xlbl = np.array_str(np.linspace(min(x), max(x), 8), precision=2)
                rt_min_ = (rt_min-x[0])*subrange/float(x[-1]-x[0])+col*(subrange+2)
                rt_max_ = (rt_max-x[0])*subrange/float(x[-1]-x[0])+col*(subrange+2)
                rt_peak_ = (rt_peak-x[0])*subrange/float(x[-1]-x[0])+col*(subrange+2)
                ax.plot(new_x, y+row,'k-')#,ms=1, mew=0, mfc='b', alpha=1.0)]
                #ax.annotate('plot={}'.format(col+1),(max(new_x)/2+col*subrange,row-0.1), size=5,ha='center')
                ax.annotate(xlbl,(min(new_x),row-0.1), size=2)
                ax.annotate('{0},{1},{2},{3}'.format(compound,rt_min, rt_peak, rt_max),(min(new_x),row-0.2), size=2)#,ha='center')
                myWhere = np.logical_and(new_x>=rt_min_, new_x<=rt_max_ )
                ax.fill_between(new_x,min(y)+row,y+row,myWhere, facecolor='c', alpha=0.3)
                col += 1
            else:
                new_x = np.asarray([0,1])#(x-x[0])*subrange/float(x[-1]-x[0])+col*(subrange+2) ## remapping the x-range
                ax.plot(new_x, new_x-new_x+row,'r-')#,ms=1, mew=0, mfc='b', alpha=1.0)]
                ax.annotate(compound,(min(new_x),row-0.1), size=2)
                col += 1
            counter += 1

        plt.title(my_file)
        fig = plt.gcf()
        fig.set_size_inches(nRows*1.0, nCols*4.0)
        fig.savefig(os.path.join(output_loc, my_file + '-' + str(counter) + '.pdf'))
        plt.clf()


def plot_all_files_for_each_compound(input_dataset = [], input_fname = '', include_lcmsruns = [],exclude_lcmsruns = [], nCols = 8, scale_y=True , output_loc=''):

    """
    Parameters
    ----------
    kwargs

    Returns
    -------

    """

    if not input_dataset:
        data = ma_data.get_dill_data(os.path.expandvars(input_fname))
    else:
        data = input_dataset
    data = filter_runs(data, include_lcmsruns, include_lcmsruns, exclude_lcmsruns, exclude_lcmsruns)

    compound_names = ma_data.get_compound_names(data)[0]
    file_names = ma_data.get_file_names(data)
    output_loc = os.path.expandvars(output_loc)

    nRows = int(np.ceil(len(file_names)/float(nCols)))
    print(('nrows = ', nRows))

    xmin = 0
    xmax = 210
    subrange = float(xmax-xmin)/float(nCols) # scale factor for the x-axis


    y_max = list()
    if scale_y:
        for compound_idx,compound in enumerate(compound_names):
            temp = -1
            counter = 0
            for file_idx,my_file in enumerate(file_names):
                d = data[file_idx][compound_idx]
                if len(d['data']['eic']['rt']) > 0:
                    counter += 1
                    y = max(d['data']['eic']['intensity'])
                    if y > temp:
                        temp = y
            y_max += [temp] * counter
    else:
        for compound_idx,compound in enumerate(compound_names):
            for file_idx,my_file in enumerate(file_names):
                d = data[file_idx][compound_idx]
                if len(d['data']['eic']['rt']) > 0:
                    y_max.append(max(d['data']['eic']['intensity']))

    print(("length of ymax is ", len(y_max)))
    y_max = cycle(y_max)



    # create ouput dir
    if not os.path.exists(output_loc):
        os.makedirs(output_loc)
    disable_interactive_plots()
    for compound_idx,compound in enumerate(compound_names):
        ax = plt.subplot(111)#, aspect='equal')
        plt.setp(ax, 'frame_on', False)
        ax.set_ylim([0, nRows+7])

        col = 0
        row = nRows+6
        counter = 1

        for file_idx,my_file in enumerate(file_names):
            if col == nCols:
                row -= 1.3
                col = 0

            d = data[file_idx][compound_idx]
            #file_name = compound_names[compound_idx]

            rt_min = d['identification'].rt_references[0].rt_min
            rt_max = d['identification'].rt_references[0].rt_max
            rt_peak = d['identification'].rt_references[0].rt_peak

            if len(d['data']['eic']['rt']) > 0:
                x = d['data']['eic']['rt']
                y = d['data']['eic']['intensity']
                y = y/next(y_max)
                new_x = (x-x[0])*subrange/float(x[-1]-x[0])+col*(subrange+2) ## remapping the x-range
                xlbl = np.array_str(np.linspace(min(x), max(x), 8), precision=2)
                rt_min_ = (rt_min-x[0])*subrange/float(x[-1]-x[0])+col*(subrange+2)
                rt_max_ = (rt_max-x[0])*subrange/float(x[-1]-x[0])+col*(subrange+2)
                rt_peak_ = (rt_peak-x[0])*subrange/float(x[-1]-x[0])+col*(subrange+2)
                ax.plot(new_x, y+row,'k-')#,ms=1, mew=0, mfc='b', alpha=1.0)]
                #ax.annotate('plot={}'.format(col+1),(max(new_x)/2+col*subrange,row-0.1), size=5,ha='center')
                ax.annotate(xlbl,(min(new_x),row-0.1), size=2)
                ax.annotate('{0},{1},{2},{3}'.format(my_file,rt_min, rt_peak, rt_max),(min(new_x),row-0.2), size=2)#,ha='center')
                myWhere = np.logical_and(new_x>=rt_min_, new_x<=rt_max_ )
                #ax.fill_between(new_x,min(y)+row,y+row,myWhere, facecolor='c', alpha=0.3)
                col += 1
            else:
                new_x = np.asarray([0,1])
                ax.plot(new_x, new_x-new_x+row,'r-')#,ms=1, mew=0, mfc='b', alpha=1.0)]
#                 y = [0,1]#(x-x[0])*subrange/float(x[-1]-x[0])+col*(subrange+2) ## remapping the x-range
#                 ax.plot(new_x, y-y+row,'r-')#,ms=1, mew=0, mfc='b', alpha=1.0)]
                ax.annotate(my_file,(min(new_x),row-0.1), size=1)
                col += 1
            counter += 1

        plt.title(compound)
        fig = plt.gcf()
        fig.set_size_inches(nRows*1.0,nCols*4.0)

        fig.savefig(os.path.join(output_loc, compound + '-' + str(counter) + '.pdf'))
        plt.close(fig)


def desalt(mol):
    #input is an rdkit mol
    #returns an rdkit mol keeping the biggest component
    #returns original mol if only one component
    #returns a boolean indicated if cleaning was necessary
    d = Chem.rdmolops.GetMolFrags(mol) #these are atom indices
    if len(d) == 1: #If there are fragments or multiple molecules this will be greater than 1
        return mol,False
    my_smiles=Chem.MolToSmiles(mol)
    parent_atom_count=0;
    disconnected=my_smiles.split('.')
    #With GetMolFrags, we've already established that there is more than one disconnected structure
    for s in disconnected:
        little_mol=Chem.MolFromSmiles(s)
        count = little_mol.GetNumAtoms()
        if count > parent_atom_count:
            parent_atom_count = count
            parent_mol = little_mol
    return parent_mol,True

""" contribution from Hans de Winter """
def _InitialiseNeutralisationReactions():
    patts= (
        # Imidazoles
        ('[n+;H]','n'),
        # Amines
        ('[N+;!H0]','N'),
        # Carboxylic acids and alcohols
        ('[$([O-]);!$([O-][#7])]','O'),
        # Thiols
        ('[S-;X1]','S'),
        # Sulfonamides
        ('[$([N-;X2]S(=O)=O)]','N'),
        # Enamines
        ('[$([N-;X2][C,N]=C)]','N'),
        # Tetrazoles
        ('[n-]','[nH]'),
        # Sulfoxides
        ('[$([S-]=O)]','S'),
        # Amides
        ('[$([N-]C=O)]','N'),
        )
    return [(Chem.MolFromSmarts(x),Chem.MolFromSmiles(y,False)) for x,y in patts]

def NeutraliseCharges(mol, reactions=None):
    reactions=_InitialiseNeutralisationReactions()
    replaced = False
    for i,(reactant, product) in enumerate(reactions):
        while mol.HasSubstructMatch(reactant):
            replaced = True
            rms = Chem.AllChem.ReplaceSubstructs(mol, reactant, product)
            rms_smiles = Chem.MolToSmiles(rms[0])
            mol = Chem.MolFromSmiles(rms_smiles)
    if replaced:
        return (mol, True) #Chem.MolToSmiles(mol,True)
    else:
        return (mol, False)


def drawStructure_Fragment(pactolus_tree,fragment_idx,myMol,myMol_w_Hs):
    from copy import deepcopy
    fragment_atoms = np.where(pactolus_tree[fragment_idx]['atom_bool_arr'])[0]
    depth_of_hit = np.sum(pactolus_tree[fragment_idx]['bond_bool_arr'])
    mol2 = deepcopy(myMol_w_Hs)
    # Now set the atoms you'd like to remove to dummy atoms with atomic number 0
    fragment_atoms = np.where(pactolus_tree[fragment_idx]['atom_bool_arr']==False)[0]
    for f in fragment_atoms:
        mol2.GetAtomWithIdx(f).SetAtomicNum(0)

    # Now remove dummy atoms using a query
    mol3 = Chem.DeleteSubstructs(mol2, Chem.MolFromSmarts('[#0]'))
    mol3 = Chem.RemoveHs(mol3)
    # You get what you are looking for
    return moltosvg(mol3),depth_of_hit


def moltosvg(mol,molSize=(450,150),kekulize=True):
    mc = Chem.Mol(mol.ToBinary())
    if kekulize:
        try:
            Chem.Kekulize(mc)
        except:
            mc = Chem.Mol(mol.ToBinary())
    if not mc.GetNumConformers():
        rdDepictor.Compute2DCoords(mc)
    drawer = rdMolDraw2D.MolDraw2DSVG(molSize[0],molSize[1])
    drawer.DrawMolecule(mc)
    drawer.FinishDrawing()
    svg = drawer.GetDrawingText()
    # It seems that the svg renderer used doesn't quite hit the spec.
    # Here are some fixes to make it work in the notebook, although I think
    # the underlying issue needs to be resolved at the generation step
    return svg.replace('svg:','')

def get_ion_from_fragment(frag_info,spectrum):
    hit_indices = np.where(np.sum(frag_info,axis=1))
    hit = spectrum[hit_indices,:][0]
    return hit,hit_indices


def calculate_median_of_internal_standards(dataset_for_median,atlas,include_lcmsruns = [],exclude_lcmsruns = [], include_groups = [],exclude_groups = []):
    dataset_for_median = filter_runs(dataset_for_median, include_lcmsruns, include_groups,
                                     exclude_lcmsruns, exclude_groups)
    internal_standard_vals = []
    for i,dd in enumerate(dataset_for_median): #loop through files
        for j,d in enumerate(dd): #loop through compounds
            if atlas.compound_identifications[j].internal_standard_id != 'nan':
                save_dict = {'file_name':d['lcmsrun'].name,'internal_standard_id':atlas.compound_identifications[j].internal_standard_id}
                for fieldname in ['peak_height','peak_area']:
                    if (not d['data']['ms1_summary']) or (not d['data']['ms1_summary'][fieldname]):
                        v = 0
                    else:
                        v = d['data']['ms1_summary'][fieldname]
                    save_dict[fieldname] = v
                internal_standard_vals.append(save_dict)
    return internal_standard_vals


def normalize_peaks_by_internal_standard(metatlas_dataset,atlas,include_lcmsruns = [],exclude_lcmsruns = [], include_groups = [],exclude_groups = []):
    """
    Takes in a metatlas dataset and an atlas. Returns a metatlas dataset with
    ms1_summary peak_height and peak_area normalized by internal standard where
    user selected in their atlas.

    The compound_identification in the atlas has the followign fields:
        internal_standard_id = MetUnicode(help='Freetext identifier for an internal standard')
        do_normalization = MetBool(False)
        internal_standard_to_use = MetUnicode(help='identifier of which internal standard to normalize by')

    Peaks are normalized by:

    I_normalized = I_molecule_in_file / I_standard_in_file * MEDIAN(I_standard_in_good_files)

    "good files" for calculating the median intensity of the standard are identified
    by exclude_lcmsruns=[]

    The patterns in exclude_lcmsruns will remove files that you don't want to use for calculating the median intensity

    """
    internal_standard_vals = calculate_median_of_internal_standards(metatlas_dataset,atlas,include_lcmsruns = include_lcmsruns,
        exclude_lcmsruns =exclude_lcmsruns, include_groups =include_groups,exclude_groups =exclude_groups)

    median_vals = pd.DataFrame(internal_standard_vals).drop('file_name',axis=1).groupby('internal_standard_id').median()
    df = pd.DataFrame(internal_standard_vals)#.drop('peak_height',axis=1)
    norm_dfs = {}
    norm_dfs['peak_area'] = df.pivot(index='internal_standard_id', columns='file_name', values='peak_area')
    norm_dfs['peak_height'] = df.pivot(index='internal_standard_id', columns='file_name', values='peak_height')

    for i,dd in enumerate(metatlas_dataset): #loop through files
        if dd[0]['lcmsrun'].name in norm_dfs['peak_area'].columns: #make sure the file name is in the normalization dataframe
            for j,d in enumerate(dd): #loop through compounds
                if atlas.compound_identifications[j].do_normalization == True:
                    for fieldname in ['peak_height','peak_area']:
                        if (not d['data']['ms1_summary']) or (not d['data']['ms1_summary'][fieldname]):
                            v = 0
                        else:
                            norm_val = norm_dfs[fieldname].loc[atlas.compound_identifications[j].internal_standard_to_use,d['lcmsrun'].name]
                            median_val = median_vals.loc[atlas.compound_identifications[j].internal_standard_to_use,fieldname]
                            metatlas_dataset[i][j]['data']['ms1_summary'][fieldname] = d['data']['ms1_summary'][fieldname] / norm_val * median_val

    return metatlas_dataset

#plot msms and annotate
#compound name
#formula
#adduct
#theoretical m/z
#histogram of retention times
#scatter plot of retention time with peak area
#retention time
#print all chromatograms
#structure


def filter_runs(data, include_lcmsruns=None, include_groups=None, exclude_lcmsruns=None, exclude_groups=None):
    """filter runs from the metatlas dataset"""
    if include_lcmsruns:
        data = filter_lcmsruns_in_dataset_by_include_list(data, 'lcmsrun', include_lcmsruns)
    if include_groups:
        data = filter_lcmsruns_in_dataset_by_include_list(data, 'group', include_groups)
    if exclude_lcmsruns:
        data = filter_lcmsruns_in_dataset_by_exclude_list(data, 'lcmsrun', exclude_lcmsruns)
    if exclude_groups:
        data = filter_lcmsruns_in_dataset_by_exclude_list(data, 'group', exclude_groups)
    return data


def make_output_dataframe(input_fname='', input_dataset=None, include_lcmsruns=None, exclude_lcmsruns=None, include_groups=None, exclude_groups=None, output_loc="", fieldname='peak_height', use_labels=False, short_names_df=None, summarize=False, polarity='', overwrite=True):
    """
    fieldname can be: peak_height, peak_area, mz_centroid, rt_centroid, mz_peak, rt_peak
    """
    full_data = or_default(input_dataset, ma_data.get_dill_data(os.path.expandvars(input_fname)))
    data = filter_runs(full_data, include_lcmsruns, include_groups, exclude_lcmsruns, exclude_groups)
    compound_names = ma_data.get_compound_names(data, use_labels=use_labels)[0]
    file_names = ma_data.get_file_names(data)
    group_names = ma_data.get_group_names(data)
    group_shortnames = ma_data.get_group_shortnames(data)
    output_loc = os.path.expandvars(output_loc)
    out = pd.DataFrame(index=compound_names, columns=file_names, dtype=float)

    for i, sample in enumerate(data):
        for j, compound in enumerate(sample):
            ids = ['data', 'ms1_summary', fieldname]
            out.loc[compound_names[j], file_names[i]] = ma_data.extract(compound, ids, 0)
    columns = []
    if short_names_df is None:
        short_names_df = pd.DataFrame()
        for i, name in enumerate(file_names):
            columns.append((group_names[i], name))
        out.columns = pd.MultiIndex.from_tuples(columns, names=['group', 'file'])
    else:
        for i, name in enumerate(file_names):
            temp = [group_names[i], name, group_shortnames[i]]
            temp.extend(short_names_df.loc[name.split('.')[0]].values.tolist())
            columns.append(tuple(temp))
        out.columns = pd.MultiIndex.from_tuples(columns, names=['group', 'file', 'short groupname', 'sample treatment', 'short filename', 'short samplename'])
    out = out.reindex(sorted(out.columns), axis=1)
    if summarize:
        out.columns = out.columns.droplevel()
        out = append_stats_columns(out)
    if output_loc:
        prefix = f"{polarity}_" if polarity != '' else ''
        df_path = os.path.join(output_loc, f"{prefix}{fieldname}.tab")
        write_utils.export_dataframe_die_on_diff(out, df_path, fieldname, overwrite=overwrite, sep="\t", float_format="%.9e")
    return out


def append_stats_columns(in_df):
    stats = pd.DataFrame(dtype=float)
    stats['mean'] = in_df.mean(numeric_only=True, axis=1)
    stats['median'] = in_df.median(numeric_only=True, axis=1)
    stats['min'] = in_df.min(numeric_only=True, axis=1)
    stats['max'] = in_df.max(numeric_only=True, axis=1)
    stats['standard deviation'] = in_df.std(numeric_only=True, axis=1)
    stats['standard error'] = in_df.sem(numeric_only=True, axis=1)
    stats['#NaNs'] = in_df.isin(['NaN']).sum(axis=1)
    return pd.concat([in_df, stats], axis=1)


def file_with_max_precursor_intensity(data,compound_idx):
    idx = None
    my_max = 0
    for i,d in enumerate(data):
        if 'data' in list(d[compound_idx]['data']['msms'].keys()):
            if type(d[compound_idx]['data']['msms']['data']) != list:#.has_key('precursor_intensity'):
                temp = d[compound_idx]['data']['msms']['data']['precursor_intensity']
                if len(temp)>0:
                    m = max(temp)
                    if m > my_max:
                        my_max = m
                        idx = i
    return idx, my_max

def file_with_max_ms1_intensity(data, compound_idx, limit_to_rt_range=False):
    file_idx_max = None
    value_max = 0
    for file_idx, sample in enumerate(data):
        try:
            temp = get_ms1_df(sample[compound_idx], limit_to_rt_range)['intensity'].max()
            if temp > value_max:
                value_max = temp
                file_idx_max = file_idx
        except KeyError:
            pass
    return file_idx_max, value_max

def file_with_max_score(data, frag_refs, compound_idx, filter_by):
    idx = []
    max_score = np.nan
    best_ref_spec = []

    for file_idx in range(len(data)):
        #empty can look like this:
        # {'eic': {'rt': [], 'intensity': [], 'mz': []}, 'ms1_summary': {'num_ms1_datapoints': 0.0, 'rt_centroid': nan, 'mz_peak': nan, 'peak_height': nan, 'rt_peak': nan, 'peak_area': nan, 'mz_centroid': nan}, 'msms': {'data': {'rt': array([], dtype=float64), 'collision_energy': array([], dtype=float64), 'i': array([], dtype=float64), 'precursor_intensity': array([], dtype=float64), 'precursor_MZ': array([], dtype=float64), 'mz': array([], dtype=float64)}}}
        #or empty can look like this:
        # {'eic': None, 'ms1_summary': None, 'msms': {'data': []}}

        if ('data' in list(data[file_idx][compound_idx]['data']['msms'].keys())) and \
            (isinstance(data[file_idx][compound_idx]['data']['msms']['data'],dict)) and \
            ('rt' in list(data[file_idx][compound_idx]['data']['msms']['data'].keys())) and \
            (len(data[file_idx][compound_idx]['data']['msms']['data']['rt'])>0):

            msv_sample_scans = np.array([data[file_idx][compound_idx]['data']['msms']['data']['mz'], data[file_idx][compound_idx]['data']['msms']['data']['i']])
            rt_of_msv_sample = np.array(data[file_idx][compound_idx]['data']['msms']['data']['rt'])

            scan_idxs = [i+1
                         for i in range(rt_of_msv_sample.size-1)
                         if rt_of_msv_sample[i] != rt_of_msv_sample[i+1]]

            for i, msv_sample in enumerate(np.split(msv_sample_scans, scan_idxs, axis=1)):

                for f, frag in sp.filter_frag_refs(data, frag_refs, compound_idx, file_idx, filter_by).iterrows():
                    msv_ref = sp.sort_ms_vector_by_mz(np.array(frag['mz_intensities']).T)

                    score = sp.score_ms_vectors_composite(*sp.pairwise_align_ms_vectors(msv_sample, msv_ref, .005, 'shape'))

                    if score > max_score or np.isnan(max_score):
                        max_score = score
                        idx = file_idx
                        best_ref_spec = [frag['mz_intensities']]

    return idx, max_score, best_ref_spec

def plot_errorbar_plots(df,output_loc='', use_shortnames=True, ylabel=""):

    output_loc = os.path.expandvars(output_loc)
    if not os.path.exists(output_loc):
        os.makedirs(output_loc)

    disable_interactive_plots()
    for compound in df.index:
        if 'short groupname' in df.columns.names and use_shortnames:
            m = df.loc[compound].groupby(level='short groupname').mean()
            e = df.loc[compound].groupby(level='short groupname').std()
            c = df.loc[compound].groupby(level='short groupname').count()
        else:
            m = df.loc[compound].groupby(level='group').mean()
            e = df.loc[compound].groupby(level='group').std()
            c = df.loc[compound].groupby(level='group').count()

        for i in range(len(e)):
            if c[i]>0:
                e[i] = e[i] / c[i]**0.5

        f, ax = plt.subplots(1, 1,figsize=(12,12))
        m.plot(yerr=e, kind='bar',ax=ax)
        ax.set_title(compound,fontsize=12,weight='bold')
        if ylabel != "":
            plt.ylabel(ylabel)
        plt.tight_layout()
        f.savefig(os.path.join(output_loc, compound + '_errorbar.pdf'))

        #f.clear()
        plt.close(f)#f.clear()


def make_boxplot_plots(df, output_loc='', use_shortnames=True, ylabel="",
                       overwrite=True, max_cpus=1, logy=False):
    output_loc = os.path.expandvars(output_loc)
    logger.info('Exporting box plots of %s to %s.', ylabel, output_loc)
    disable_interactive_plots()
    args = [(compound, df, output_loc, use_shortnames, ylabel, overwrite, logy) for compound in df.index]
    parallel.parallel_process(make_boxplot, args, max_cpus, unit='plot')


def make_boxplot(compound, df, output_loc, use_shortnames, ylabel, overwrite, logy):
    f, ax = plt.subplots(1, 1,figsize=(12,12))
    level = 'short groupname' if use_shortnames and 'short groupname' in df.columns.names else 'group'
    num_points = 0
    g = df.loc[compound].groupby(level=level)
    g.apply(pd.DataFrame).plot(kind='box', ax=ax)
    for i, (n, grp) in enumerate(g):
        x = [i+1] *len(grp)
        x = np.random.normal(x, 0.04, size=len(x))
        plt.scatter(x, grp)
<<<<<<< HEAD
        num_points += len(grp)
=======
        num_points += np.sum(~np.isnan(grp))
    if num_points == 0:
        logger.warning('Skipping export box plot of %s for %s as it contains zero data points.', ylabel, compound)
        return
>>>>>>> 48d63b2b
    ax.set_title(compound,fontsize=12,weight='bold')
    plt.xticks(rotation=90)
    if logy:
        plt.yscale('log')
    if ylabel != "":
        plt.ylabel(ylabel)
    if num_points > 0:
        plt.tight_layout()
    fig_path = os.path.join(output_loc, f"{compound}{'_log' if logy else ''}_boxplot.pdf")
    write_utils.check_existing_file(fig_path, overwrite)
    f.savefig(fig_path)
    plt.close(f)
    logger.debug('Exported box plot of %s for %s at %s.', ylabel, compound, fig_path)


def frag_refs_to_json(json_dir = '/project/projectdirs/metatlas/projects/sharepoint/', name = 'frag_refs', save = True):
    ids = metob.retrieve('CompoundIdentification',username='*')
    frag_refs = [cid for cid in ids if cid.frag_references]

    data = {'head_id': [],
            'inchi_key': [],
            'neutralized_inchi_key': [],
            'neutralized_2d_inchi_key': [],
            'polarity': [],
            'collision_energy': [],
            'technique': [],
            'precursor_mz': [],
            'mz_intensities': []}

    for fr in frag_refs:
        data['head_id'].append(fr.frag_references[0].head_id),
        data['inchi_key'].append(fr.compound[0].inchi_key)
        data['neutralized_inchi_key'].append(fr.compound[0].neutralized_inchi_key)
        data['neutralized_2d_inchi_key'].append(fr.compound[0].neutralized_2d_inchi_key)
        data['polarity'].append(fr.frag_references[0].polarity)
        data['precursor_mz'].append(fr.frag_references[0].precursor_mz)
        data['mz_intensities'].append([(m.mz, m.intensity) for m in fr.frag_references[0].mz_intensities])
        data['collision_energy'].append(fr.frag_references[0].collision_energy)
        data['technique'].append(fr.frag_references[0].technique)

    if save:
        with open(os.path.join(json_dir, name + '.json'), 'w') as text_file:
            text_file.write(json.dumps(data))
    else:
        return json.dumps(data)

# def get_idenficications_with_fragrefs():
#     """
#     Select all CompoundIdentifications that have a fragmentation reference
#     """


def make_identification_figure(frag_json_dir = '/project/projectdirs/metatlas/projects/sharepoint/', frag_json_name = 'frag_refs',
    input_fname = '', input_dataset = [], include_lcmsruns = [],
    exclude_lcmsruns = [], include_groups = [], exclude_groups = [], output_loc = [], use_labels=False):
    output_loc = os.path.expandvars(output_loc)
    if not os.path.exists(output_loc):
        os.makedirs(output_loc)

    if not input_dataset:
        data = ma_data.get_dill_data(os.path.expandvars(input_fname))
    else:
        data = input_dataset
    data = filter_runs(data, include_lcmsruns, include_groups, exclude_lcmsruns, exclude_groups)
    compound_names = ma_data.get_compound_names(data,use_labels=use_labels)[0]
    file_names = ma_data.get_file_names(data)
    # print(len(data),len(data[0]),len(compound_names))


    frag_refs = pd.read_json(os.path.join(frag_json_dir, frag_json_name + ".json"))
    disable_interactive_plots()
    for compound_idx in range(len(compound_names)):
        file_idx = None
        file_precursor_intensity = 0
        score = None
        ref_spec = []

        if any([(len(data[i][compound_idx]['identification'].compound)!=0) and (data[i][compound_idx]['identification'].compound is not None) for i in range(len(file_names))]):
            # print('checking for compound ids')
            file_idx, score, ref_spec = file_with_max_score(data, frag_refs, compound_idx, 'inchi_key and rt and polarity')
            if ~isinstance(file_idx,int): #There is not a reference for that compound
                file_idx = file_with_max_precursor_intensity(data,compound_idx)[0]
            # print('found one',file_idx)
        else:
            file_idx = file_with_max_precursor_intensity(data,compound_idx)[0]
        # print(file_idx,compound_idx, compound_names[compound_idx])
        if isinstance(file_idx,int):
            # print('printing')
            # print(file_idx,compound_idx)
            fig = plt.figure(figsize=(20,20))
        #     fig = plt.figure()
            ax = fig.add_subplot(211)
            ax.set_title(compound_names[compound_idx],fontsize=12,weight='bold')
            ax.set_xlabel('m/z',fontsize=12,weight='bold')
            ax.set_ylabel('intensity',fontsize=12,weight='bold')

            #TODO: iterate across all collision energies
            precursor_intensity = data[file_idx][compound_idx]['data']['msms']['data']['precursor_intensity']
            idx_max = np.argwhere(precursor_intensity == np.max(precursor_intensity)).flatten()

            mz = data[file_idx][compound_idx]['data']['msms']['data']['mz'][idx_max]
            zeros = np.zeros(data[file_idx][compound_idx]['data']['msms']['data']['mz'][idx_max].shape)
            intensity = data[file_idx][compound_idx]['data']['msms']['data']['i'][idx_max]

            ax.vlines(mz,zeros,intensity,colors='r',linewidth = 2)
            sx = np.argsort(intensity)[::-1]
            labels = [1.001e9]
            for i in sx:
                if np.min(np.abs(mz[i] - labels)) > 0.1 and intensity[i] > 0.02 * np.max(intensity):
                    ax.annotate('%5.4f'%mz[i], xy=(mz[i], 1.01*intensity[i]),rotation = 90, horizontalalignment = 'center', verticalalignment = 'left')
                    labels.append(mz[i])


#                                        precursor_mz = data[file_idx][compound_idx]['data']['msms']['precursor_mz'])
#             print data[file_idx][compound_idx]['data']['msms']['polarity']
            if ref_spec:
                ref_mz = []
                ref_intensity = []
                ref_zeros = []
                for s in ref_spec[0]:
                    ref_mz.append(s[0])
                    ref_intensity.append(s[1]*-1)
                    ref_zeros.append(0)
                s = -1* intensity[sx[0]] / min(ref_intensity)

#                 L = plt.ylim()
#                 print data[file_idx][compound_idx]['identification'].compound[0].name, float(intensity[sx[0]]), float(min(ref_intensity))
                ax.vlines(ref_mz,ref_zeros,[r*s for r in ref_intensity],colors='r',linewidth = 2)
#                 print "we have reference spectra", len(ref_spec[0])
            plt.axhline()
            plt.tight_layout()
            L = plt.ylim()
            plt.ylim(L[0],L[1]*1.12)
            if data[file_idx][compound_idx]['identification'].compound:
                inchi =  data[file_idx][compound_idx]['identification'].compound[0].inchi
                myMol = Chem.MolFromInchi(inchi.encode('utf-8'))
                # myMol,neutralised = NeutraliseCharges(myMol)
                if myMol:
                    image = Draw.MolToImage(myMol, size = (300,300) )
                    ax2 = fig.add_subplot(223)
                    ax2.imshow(image)
                    ax2.axis('off')
            #     SVG(moltosvg(myMol))

            ax3 = fig.add_subplot(224)
            ax3.set_xlim(0,1)
            mz_theoretical = data[file_idx][compound_idx]['identification'].mz_references[0].mz
            mz_measured = data[file_idx][compound_idx]['data']['ms1_summary']['mz_centroid']
            if not mz_measured:
                mz_measured = 0

            delta_mz = abs(mz_theoretical - mz_measured)
            delta_ppm = delta_mz / mz_theoretical * 1e6

            rt_theoretical = data[file_idx][compound_idx]['identification'].rt_references[0].rt_peak
            rt_measured = data[file_idx][compound_idx]['data']['ms1_summary']['rt_peak']
            if not rt_measured:
                rt_measured = 0
            ax3.text(0,1,'%s'%os.path.basename(data[file_idx][compound_idx]['lcmsrun'].hdf5_file),fontsize=12)
            ax3.text(0,0.95,'%s %s'%(compound_names[compound_idx], data[file_idx][compound_idx]['identification'].mz_references[0].adduct),fontsize=12)
            ax3.text(0,0.9,'m/z theoretical = %5.4f, measured = %5.4f, %5.4f ppm difference'%(mz_theoretical, mz_measured, delta_ppm),fontsize=12)
            ax3.text(0,0.85,'Expected Elution of %5.2f minutes, %5.2f min actual'%(rt_theoretical,rt_measured),fontsize=12)
            if score != None:
                ax3.text(0,0.80,'Score: %f'%(score),fontsize=12)
            ax3.set_ylim(0.2,1.01)
            ax3.axis('off')
        #     plt.show()
            fig.savefig(os.path.join(output_loc, compound_names[compound_idx] + '.pdf'))
            plt.close()


def top_five_scoring_files(data, frag_refs, compound_idx, filter_by):
    file_idxs = []
    ref_idxs = []
    scores = []
    msv_sample_list = []
    msv_ref_list = []
    rt_list = []

    for file_idx in range(len(data)):
        try:
            assert(isinstance(data[file_idx][compound_idx]['data']['msms']['data'], dict))
        except AssertionError:
            continue
        except IndexError:
            continue
        except KeyError:
            continue

        msv_sample_scans = np.array([data[file_idx][compound_idx]['data']['msms']['data']['mz'], data[file_idx][compound_idx]['data']['msms']['data']['i']])
        rt_of_msv_sample = np.array(data[file_idx][compound_idx]['data']['msms']['data']['rt'])

        scan_idxs = [i+1
                     for i in range(rt_of_msv_sample.size-1)
                     if rt_of_msv_sample[i] != rt_of_msv_sample[i+1]]

        for i, msv_sample in enumerate(np.split(msv_sample_scans, scan_idxs, axis=1)):
            current_best_score = None
            current_best_ref_idx = None
            current_best_msv_sample = None
            current_best_msv_ref = None
            current_best_rt = None

            for ref_idx, frag in sp.filter_frag_refs(data, frag_refs, compound_idx, file_idx, filter_by).iterrows():
                msv_ref = np.array(frag['mz_intensities']).T

                msv_sample_aligned, msv_ref_aligned = sp.pairwise_align_ms_vectors(msv_sample, msv_ref, .005, 'shape')

                score = sp.score_ms_vectors_composite(msv_sample_aligned, msv_ref_aligned)

                if current_best_score == None or score > current_best_score:
                    current_best_score = score
                    current_best_ref_idx = ref_idx
                    current_best_msv_sample = msv_sample_aligned
                    current_best_msv_ref = msv_ref_aligned
                    current_best_rt = np.split(rt_of_msv_sample, scan_idxs)[i][0]


            if current_best_score:
                scores.append(current_best_score)
                file_idxs.append(file_idx)
                ref_idxs.append(current_best_ref_idx)
                msv_sample_list.append(current_best_msv_sample)
                msv_ref_list.append(current_best_msv_ref)
                rt_list.append(current_best_rt)

    return list(zip(*sorted(zip(file_idxs, ref_idxs, scores, msv_sample_list, msv_ref_list, rt_list), key=lambda l: l[2], reverse=True)[:5]))

def plot_msms_comparison(i, score, ax, msv_sample, msv_ref):

    msv_sample_matches, msv_ref_matches, msv_sample_nonmatches, msv_ref_nonmatches = sp.partition_aligned_ms_vectors(msv_sample, msv_ref)

    msv_sample_unaligned = np.concatenate((msv_sample_matches, msv_sample_nonmatches), axis=1)
    msv_ref_unaligned = np.concatenate((msv_ref_matches, msv_ref_nonmatches), axis=1)

    sample_mz = msv_sample_nonmatches[0]
    sample_zeros = np.zeros(msv_sample_nonmatches[0].shape)
    sample_intensity = msv_sample_nonmatches[1]

    ax.vlines(sample_mz, sample_zeros, sample_intensity, colors='r', linewidth=1)

    shared_mz = msv_sample_matches[0]
    shared_zeros = np.zeros(msv_sample_matches[0].shape)
    shared_sample_intensity = msv_sample_matches[1]

    ax.vlines(shared_mz, shared_zeros, shared_sample_intensity, colors='g', linewidth=1)

    most_intense_idxs = np.argsort(msv_sample_unaligned[1])[::-1]

    if i == 0:
        ax.set_title('%.4f' % score, fontsize=8, weight='bold')
        ax.set_xlabel('m/z', fontsize=8, weight='bold')
        ax.set_ylabel('intensity', fontsize=8, weight='bold')
        ax.tick_params(axis='both', which='major', labelsize=6)

        labels = [1.001e9]

        intensity_requirement = [m for m in most_intense_idxs
                                 if
                                 np.min(np.abs(msv_sample_unaligned[0][m] - labels)) > 0.1
                                 and msv_sample_unaligned[1][m] > 0.2 * np.max(msv_sample_unaligned[1])]

        for m in max([most_intense_idxs[:6], intensity_requirement], key=len):
            if np.min(np.abs(msv_sample_unaligned[0][m] - labels)) > 0.1 and msv_sample_unaligned[1][m] > 0.02 * np.max(msv_sample_unaligned[1]):
                ax.annotate('%5.4f' % msv_sample_unaligned[0][m],
                            xy=(msv_sample_unaligned[0][m], 1.01 * msv_sample_unaligned[1][m]),
                            rotation=90,
                            horizontalalignment='left', verticalalignment='center',
                            size=4)
                labels.append(msv_sample_unaligned[0][m])

    if msv_ref_unaligned[0].size > 0:
        ref_scale = -1 * np.max(msv_sample_unaligned[1]) / np.max(msv_ref_unaligned[1])

        ref_mz = msv_ref_nonmatches[0]
        ref_zeros = np.zeros(msv_ref_nonmatches[0].shape)
        ref_intensity = ref_scale * msv_ref_nonmatches[1]
        shared_ref_intensity = ref_scale * msv_ref_matches[1]

        ax.vlines(ref_mz, ref_zeros, ref_intensity, colors='r', linewidth=1)

        ax.vlines(shared_mz, shared_zeros, shared_ref_intensity, colors='g', linewidth=1)

        ax.axhline()

    ylim = ax.get_ylim()
    ax.set_ylim(ylim[0], ylim[1] * 1.33)

def plot_msms_comparison2(i, mz_header, rt, cpd_header, ref_id, filename, score, ax, msv_sample, msv_ref, zoom_factor=1):
    pickradius = 10
    msv_sample_matches, msv_ref_matches, msv_sample_nonmatches, msv_ref_nonmatches = sp.partition_aligned_ms_vectors(msv_sample, msv_ref)

    msv_sample_unaligned = np.concatenate((msv_sample_matches, msv_sample_nonmatches), axis=1)
    msv_ref_unaligned = np.concatenate((msv_ref_matches, msv_ref_nonmatches), axis=1)

    sample_mz = msv_sample_nonmatches[0]
    sample_zeros = np.zeros(msv_sample_nonmatches[0].shape)
    sample_intensity = msv_sample_nonmatches[1]

    lines = [ax.vlines(sample_mz, sample_zeros, sample_intensity, colors='r', linewidth=1, pickradius=pickradius)]

    shared_mz = msv_sample_matches[0]
    shared_zeros = np.zeros(msv_sample_matches[0].shape)
    shared_sample_intensity = msv_sample_matches[1]

    lines.append(ax.vlines(shared_mz, shared_zeros, shared_sample_intensity, colors='g', linewidth=1, pickradius=pickradius))

    most_intense_idxs = np.argsort(msv_sample_unaligned[1])[::-1]

    if i == 0:
        ax.set_title('MSMS ref ID = %s\n%s' % (ref_id, filename), fontsize='small', fontstretch='condensed')
        if cpd_header == "":
            ax.set_xlabel('m/z\nScore = %.4f, %s\n%s' % (score, rt, mz_header), weight='bold', fontsize=7)
        else:
            ax.set_xlabel('m/z\nScore = %.4f, %s\n%s\n%s' % (score, rt,  mz_header, cpd_header), weight='bold', fontsize=7)

        ax.set_ylabel('intensity')

        labels = [1.001e9]

        intensity_requirement = [m for m in most_intense_idxs
                                 if
                                 np.min(np.abs(msv_sample_unaligned[0][m] - labels)) > 0.1
                                 and msv_sample_unaligned[1][m] > 0.2 * np.max(msv_sample_unaligned[1])]
        for m in max([most_intense_idxs[:6], intensity_requirement], key=len):
            if np.min(np.abs(msv_sample_unaligned[0][m] - labels)) > 0.1 and msv_sample_unaligned[1][m] > 0.02 * np.max(msv_sample_unaligned[1]):
                ax.annotate('%5.4f' % msv_sample_unaligned[0][m],
                            xy=(msv_sample_unaligned[0][m], msv_sample_unaligned[1][m]),
                            size=6)
                labels.append(msv_sample_unaligned[0][m])
    if msv_ref_unaligned[0].size > 0:
        ref_scale = -1 * np.max(msv_sample_unaligned[1]) / np.max(msv_ref_unaligned[1])
        ref_mz = msv_ref_nonmatches[0]
        ref_zeros = np.zeros(msv_ref_nonmatches[0].shape)
        ref_intensity = ref_scale * msv_ref_nonmatches[1]
        shared_ref_intensity = ref_scale * msv_ref_matches[1]
        lines.append(ax.vlines(ref_mz, ref_zeros, ref_intensity, colors='r', linewidth=1, pickradius=pickradius))
        lines.append(ax.vlines(shared_mz, shared_zeros, shared_ref_intensity, colors='g', linewidth=1, pickradius=pickradius))
        ax.axhline()
    ylim = ax.get_ylim()
    new_ylim = 0 if ylim[0] == 0 else ylim[0]/zoom_factor
    ax.set_ylim(new_ylim, ylim[1]/zoom_factor)
    return lines


def plot_structure(ax, compound, dimensions):
    if compound:
        inchi =  compound[0].inchi
        myMol = Chem.MolFromInchi(inchi.encode('utf-8'))

        if myMol:
            image = Draw.MolToImage(myMol, size=(dimensions, dimensions))
            ax.imshow(image)

    ax.axis('off')


def plot_ema_compound_info(ax, compound_info, label=''):
    wrapper = TextWrapper(width=28, break_on_hyphens=True)

    if compound_info.compound:
        name = ['Name:', wrapper.fill(compound_info.compound[0].name)]
        label = ['Label:', wrapper.fill(label)]
        formula = ['Formula:', compound_info.compound[0].formula]
        polarity = ['Polarity:', compound_info.mz_references[0].detected_polarity]
        neutral_mass = ['Monoisotopic Mass:', compound_info.compound[0].mono_isotopic_molecular_weight]
        theoretical_mz = ['Theoretical M/Z:', compound_info.mz_references[0].mz]
        adduct = ['Adduct:', compound_info.mz_references[0].adduct]

        cell_text = [name, label, formula, polarity, neutral_mass, theoretical_mz, adduct]

        ema_compound_info_table = ax.table(cellText=cell_text,
                                           colLabels=['', 'EMA Compound Info'],
                                           bbox=[0.0, 0.0, 1, 1], loc='top left')
        ema_compound_info_table.scale(1, .7)
        ema_compound_info_table.auto_set_font_size(False)
        ema_compound_info_table.set_fontsize(4)

        cellDict = ema_compound_info_table.get_celld()
        for i in range(len(cell_text)+1):
            cellDict[(i,0)].set_width(0.3)
            cellDict[(i,1)]._loc = 'center'

    ax.axis('off')


def plot_eic(ax, data, compound_idx):
    for file_idx in range(len(data)):

        rt_min = data[file_idx][compound_idx]['identification'].rt_references[0].rt_min
        rt_max = data[file_idx][compound_idx]['identification'].rt_references[0].rt_max
        rt_peak = data[file_idx][compound_idx]['identification'].rt_references[0].rt_peak

        try:
            assert len(data[file_idx][compound_idx]['data']['eic']['rt']) > 1
            x = np.asarray(data[file_idx][compound_idx]['data']['eic']['rt'])
            y = np.asarray(data[file_idx][compound_idx]['data']['eic']['intensity'])

            ax.plot(x, y, 'k-', linewidth=.1, alpha=min(1, 10*(1./len(data))))
            myWhere = np.logical_and(x>=rt_min, x<=rt_max )
            ax.fill_between(x,0,y,myWhere, facecolor='c', alpha=.25)
        except (AssertionError, TypeError):
            pass

    # ax.tick_params(labelbottom='off')
    ax.xaxis.set_tick_params(labelsize=5)
    ax.yaxis.set_tick_params(labelsize=5)
    ax.tick_params(axis='y', labelsize=5)
    ax.get_yaxis().get_major_formatter().set_useOffset(True)
    #ax.get_yaxis().set_visible(False)
    ax.axvline(rt_min, color='k', linewidth=1.0)
    ax.axvline(rt_max, color='k', linewidth=1.0)
    ax.axvline(rt_peak, color='r', linewidth=1.0)


def plot_score_and_ref_file(ax, score, rt, ref):
    ax.text(0.5, 1, '%.4f'%score,
        weight='bold',
        horizontalalignment='center',
        verticalalignment='top',
        fontsize=4,
        transform=ax.transAxes)

    ax.text(0, .45, fill(str(ref) + ' RT=%5.3f'%rt, width=26),
        horizontalalignment='left',
        verticalalignment='center',
        rotation='vertical',
        fontsize=2,
        transform=ax.transAxes)


def get_refs(file_name, ref_dtypes, ref_index):
    """Load msms refs from file_name, returns pandas Dataframe"""
    return pd.read_csv(file_name,
                       sep='\t',
                       dtype=ref_dtypes
                       ).set_index(ref_index)


def convert_to_centroid(sample_df):
    max_peaks, _ = sp.peakdet(sample_df[1], 1000.0)
    if max_peaks.shape[0] > 0:
        idx = max_peaks[:, 0].astype(int).flatten()
        return sample_df[:, idx]
    return np.zeros((0, 0))


def search_ms_refs(msv_sample, query, inchi_key, polarity, precursor_mz, pre_mz_ppm, frag_mz_tolerance, ref_loc, ref_dtypes, ref_index, ref_df):
    return sp.search_ms_refs(msv_sample, **locals())


def get_msms_hits_per_compound(rt_mz_i_df, msms_scan, do_centroid, query, inchi_key, polarity,
                               precursor_mz, pre_mz_ppm, frag_mz_tolerance, ref_loc, ref_dtypes,
                               ref_index, ref_df):
    msv_sample = rt_mz_i_df.loc[rt_mz_i_df['rt'] == msms_scan,
                                ['mz', 'i', 'rt', 'precursor_MZ', 'precursor_intensity']]
    precursor_mz_sample = msv_sample['precursor_MZ'].values[0]
    msv_sample.sort_values('mz', inplace=True)
    msv_sample = msv_sample[['mz', 'i']].values.T
    msv_sample = convert_to_centroid(msv_sample) if do_centroid else msv_sample
    # Filter ions greater than 2.5 + precursor M/Z
    msv_sample = msv_sample[:, msv_sample[0] < precursor_mz_sample + 2.5]
    if msv_sample.size > 0:
        return search_ms_refs(msv_sample, query, inchi_key, polarity, precursor_mz,
                              pre_mz_ppm, frag_mz_tolerance, ref_loc, ref_dtypes,
                              ref_index, ref_df), msv_sample
    return pd.DataFrame(), msv_sample


def get_empty_scan_df(columns):
    return pd.DataFrame(data={'database': [np.nan], 'id': [np.nan]},
                        index=pd.MultiIndex.from_tuples([(np.nan, np.nan)], names=['database', 'id']),
                        columns=columns)


def get_msms_hits(metatlas_dataset, extra_time=False, keep_nonmatches=False,
                  pre_query='database == "metatlas"', query=None, ref_dtypes=None,
                  ref_loc=None, ref_df=None, frag_mz_tolerance=.005, ref_index=None,
                  do_centroid=False):
    with warnings.catch_warnings():
        warnings.filterwarnings("ignore", message="Mean of empty slice")
        return get_msms_hits_with_warnings(metatlas_dataset, extra_time, keep_nonmatches, pre_query, query,
                                           ref_dtypes, ref_loc, ref_df, frag_mz_tolerance, ref_index,
                                           do_centroid)


def get_msms_hits_with_warnings(metatlas_dataset, extra_time=False, keep_nonmatches=False,
                                pre_query='database == "metatlas"', query=None, ref_dtypes=None,
                                ref_loc=None, ref_df=None, frag_mz_tolerance=.005, ref_index=None,
                                do_centroid=False):
    if query is None:
        pre_mz_decimal = ".5*(@pre_mz_ppm**-decimal)/(decimal+1)"
        offset = f".5*(({pre_mz_decimal} + .005 + ({pre_mz_decimal} - .005)**2)**.5)"
        query = ("(@inchi_key == inchi_key) and "
                 "(@polarity == polarity) and "
                 f"( (@precursor_mz - {offset}) <= precursor_mz <= (@precursor_mz + {offset}) )")
    if ref_dtypes is None:
        ref_dtypes = {'database': str, 'id': str, 'name': str,
                      'spectrum': object, 'decimal': int, 'precursor_mz': float,
                      'polarity': str, 'adduct': str, 'fragmentation_method': str,
                      'collision_energy': str, 'instrument': str, 'instrument_type': str,
                      'formula': str, 'exact_mass': float,
                      'inchi_key': str, 'inchi': str, 'smiles': str}
    if ref_index is None:
        ref_index = ['database', 'id']
    if ref_loc is None:
        ref_loc = '/global/project/projectdirs/metatlas/projects/spectral_libraries/msms_refs_v2.tab'
    if ref_df is None:
        ref_df = get_refs(ref_loc, ref_dtypes, ref_index)
    ref_df = ref_df.query(pre_query).copy()
    ref_df.loc[:, 'spectrum'] = ref_df['spectrum'].apply(lambda s: np.array(json.loads(s)))
    file_names = ma_data.get_file_names(metatlas_dataset)
    compound_names = ma_data.get_compound_names(metatlas_dataset)[0]
    index_cols = ref_df.index.names + ['file_name', 'msms_scan']
    all_cols = index_cols + ['score', 'num_matches', 'msv_query_aligned', 'msv_ref_aligned', 'name', 'adduct',
                             'inchi_key', 'precursor_mz', 'measured_precursor_mz',
                             'measured_precursor_intensity']
    msms_hits = pd.DataFrame(columns=all_cols).set_index(index_cols)
    for compound_idx, _ in enumerate(tqdm(compound_names, unit='compound')):
        cid = metatlas_dataset[0][compound_idx]['identification']
        name = cid.name.split('///')[0] if cid.name else getattr(cid.compound[-1], 'name', None)
        adduct = ma_data.extract(cid, ['mz_references', 0, 'adduct'], None)
        inchi_key = ma_data.extract(cid, ['compound', 0, 'inchi_key'], '')
        pre_mz_ppm = cid.mz_references[0].mz_tolerance
        precursor_mz = cid.mz_references[0].mz
        rt_min = cid.rt_references[0].rt_min
        rt_max = cid.rt_references[0].rt_max
        for file_idx, file_name in enumerate(file_names):
            mfc = metatlas_dataset[file_idx][compound_idx]
            polarity = mfc['identification'].mz_references[0].detected_polarity
            try:
                assert {'rt', 'i', 'precursor_MZ', 'mz'}.issubset(set(mfc['data']['msms']['data'].keys()))
            except (KeyError, AssertionError, AttributeError):
                continue
            rt_mz_i_df = pd.DataFrame({k: mfc['data']['msms']['data'][k]
                                      for k in ['rt', 'mz', 'i', 'precursor_MZ', 'precursor_intensity']}
                                      ).sort_values(['rt', 'mz'])
            for msms_scan in rt_mz_i_df.rt.unique():
                if not extra_time and not rt_min <= msms_scan <= rt_max:
                    continue
                scan_df, msv_sample = get_msms_hits_per_compound(rt_mz_i_df, msms_scan, do_centroid,
                                                                 query, inchi_key, polarity,
                                                                 precursor_mz, pre_mz_ppm,
                                                                 frag_mz_tolerance, ref_loc, ref_dtypes,
                                                                 ref_index, ref_df)
                precursor = rt_mz_i_df.loc[rt_mz_i_df['rt'] == msms_scan, ['precursor_MZ', 'precursor_intensity']]
                hits = len(scan_df) > 0
                if not hits and not keep_nonmatches:
                    continue
                if not hits and keep_nonmatches:
                    # leave out the cols that are used in the index
                    scan_df = get_empty_scan_df(all_cols[2:])
                scan_df['file_name'] = file_name
                scan_df['msms_scan'] = msms_scan
                scan_df['name'] = name
                scan_df['adduct'] = adduct
                scan_df['inchi_key'] = inchi_key
                scan_df['precursor_mz'] = precursor_mz
                scan_df['measured_precursor_mz'] = precursor['precursor_MZ'].values[0]
                scan_df['measured_precursor_intensity'] = precursor['precursor_intensity'].values[0]
                scan_df.set_index(['file_name', 'msms_scan'], append=True, inplace=True)
                if not hits and keep_nonmatches:
                    scan_df['num_matches'] = 0
                    scan_df['score'] = precursor['precursor_intensity'].values[0]
                    scan_df['msv_query_aligned'] = [msv_sample]
                    scan_df['msv_ref_aligned'] = [np.full_like(msv_sample, np.nan)]
                msms_hits = msms_hits.append(scan_df)
    return msms_hits


def make_chromatograms(input_dataset, include_lcmsruns=None, exclude_lcmsruns=None, include_groups=None, exclude_groups=None, group='index', share_y=True, save=True, output_loc=None, short_names_df=None, short_names_header=None, polarity='', overwrite=False, max_cpus=1, suffix='', max_plots_per_page=30):
    bad_parameters = {"group": group != "index", "save": not save,
                      "short_names_df": short_names_df is not None}
    if any(bad_parameters.values()):
        warnings.warn((f"Parameters {', '.join([k for k, v in bad_parameters.items() if v])} of "
                       "make_chromatograms() are no longer utilized and will be removed in an "
                       "up coming release"), FutureWarning, stacklevel=2)
    data = filter_runs(input_dataset, include_lcmsruns, include_groups, exclude_lcmsruns, exclude_groups)
    prefix = f"{polarity}_" if polarity != '' else ''
    out_dir = os.path.join(output_loc, f"{prefix}compound_EIC_chromatograms{suffix}")
    os.makedirs(out_dir, exist_ok=True)
    disable_interactive_plots()
    compound_names = ma_data.get_compound_names(data, use_labels=True)[0]
    args = [(data, i, os.path.join(out_dir, f"{name}.pdf"), overwrite, share_y, max_plots_per_page)
            for i, name in enumerate(compound_names)]
    parallel.parallel_process(save_compound_eic_pdf, args, max_cpus, unit='plot', spread_args=True)


def make_identification_figure_v2(input_fname='', input_dataset=[], include_lcmsruns=[], exclude_lcmsruns=[],
                                  include_groups=[], exclude_groups=[], output_loc=[], msms_hits=None,
                                  use_labels=False, intensity_sorted_matches=False,
                                  short_names_df=pd.DataFrame(), polarity='', overwrite=True):
    prefix = '' if polarity == '' else f"{polarity}_"
    output_loc = os.path.join(output_loc, f"{prefix}msms_mirror_plots")
    if not input_dataset:
        data = ma_data.get_dill_data(os.path.expandvars(input_fname))
    else:
        data = input_dataset
    data = filter_runs(data, include_lcmsruns, include_groups, exclude_lcmsruns, exclude_groups)

    if msms_hits is not None:
        msms_hits_df = msms_hits.reset_index().sort_values('score', ascending=False)
    compound_names = ma_data.get_compound_names(data, use_labels)[0]
    file_names = ma_data.get_file_names(data)
    match = pd.DataFrame()
    disable_interactive_plots()
    plt.clf()
    for compound_idx, _ in enumerate(compound_names):
        file_idxs, scores, msv_sample_list, msv_ref_list, rt_list = [], [], [], [], []
        inchi_key = extract(data, [0, compound_idx, "identification", "compound", 0, "inchi_key"], "")
        #  Find 5 best file and reference pairs by score
        try:
            rt_ref = data[0][compound_idx]['identification'].rt_references[0]
            mz_ref = data[0][compound_idx]['identification'].mz_references[0]
            comp_msms_hits = msms_hits_df[(msms_hits_df['inchi_key'] == inchi_key)
                                          & (msms_hits_df['msms_scan'] >= rt_ref.rt_min)
                                          & (msms_hits_df['msms_scan'] <= rt_ref.rt_max)
                                          & within_tolerance(
                                                msms_hits_df['precursor_mz'].values.astype(float),
                                                mz_ref.mz,
                                                mz_ref.mz_tolerance*1e-6
                                            )
                                          ].drop_duplicates('file_name').head(5)
            comp_msms_hits = comp_msms_hits[comp_msms_hits['file_name'].isin(file_names)]
            file_idxs = [file_names.index(f) for f in comp_msms_hits['file_name']]
            scores = comp_msms_hits['score'].values.tolist()
            msv_sample_list = comp_msms_hits['msv_query_aligned'].values.tolist()
            msv_ref_list = comp_msms_hits['msv_ref_aligned'].values.tolist()
            rt_list = comp_msms_hits['msms_scan'].values.tolist()
        except (IndexError, TypeError):
            file_idx = None
            max_intensity = 0
            for file_idx, _ in enumerate(data):
                try:
                    temp = max(data[file_idx][compound_idx]['data']['eic']['intensity'])
                    if temp > max_intensity:
                        max_file_idx = file_idx
                        max_intensity = temp
                except (ValueError, TypeError):
                    continue

            file_idxs = [max_file_idx]
            msv_sample_list = [np.array([0, np.nan]).T]
            msv_ref_list = [np.array([0, np.nan]).T]
            scores = [np.nan]

        #  Plot if compound yields any scores
        if file_idxs and file_idxs[0] is not None:
            #  Top 5 MSMS Spectra
            top_5_axis = [plt.subplot2grid((24, 24), (0, 0), rowspan=12, colspan=12)]
            for i in [0, 3, 6, 9]:
                top_5_axis.append(plt.subplot2grid((24, 24), (i, 12), rowspan=3, colspan=3))
                top_5_axis[-1].tick_params(axis='both', length=2)
                top_5_axis[-1].set_xticklabels([])
                top_5_axis[-1].set_yticklabels([])
            for i, (score, axis) in enumerate(zip(scores, top_5_axis)):
                plot_msms_comparison(i, score, axis, msv_sample_list[i], msv_ref_list[i])

            def no_axis_plot(i):
                axis = plt.subplot2grid((24, 24), (i, 15), rowspan=3, colspan=1)
                axis.axis('off')
                return axis

            # Next Best Scores and Filenames
            next_best = [no_axis_plot(i) for i in [0, 3, 6, 9]]

            if short_names_df.empty:
                for i, (score, axis) in enumerate(zip(scores[1:], next_best)):
                    plot_score_and_ref_file(axis, score, rt_list[i+1], os.path.basename(data[file_idxs[i+1]][compound_idx]['lcmsrun'].hdf5_file))
            else:
                for i, (score, ax) in enumerate(zip(scores[1:], next_best)):
                    short_samplename = short_names_df.loc[os.path.basename(data[file_idxs[i+1]][compound_idx]['lcmsrun'].hdf5_file).split('.')[0], 'short_samplename'][0]
                    plot_score_and_ref_file(ax, score, rt_list[i+1], short_samplename)

        # EMA Compound Info
        if file_idxs and file_idxs[0] is not None:
            ax3 = plt.subplot2grid((24, 24), (0, 16), rowspan=6, colspan=8)
            plot_ema_compound_info(ax3, data[file_idxs[0]][compound_idx]['identification'])
        else:
            ax3 = plt.subplot2grid((24, 24), (0, 0), rowspan=6, colspan=8)
            plot_ema_compound_info(ax3, data[0][compound_idx]['identification'])

        # Structure
        if file_idxs and file_idxs[0] is not None:
            ax5 = plt.subplot2grid((24, 24), (13, 0), rowspan=6, colspan=6)
            plot_structure(ax5, data[file_idxs[0]][compound_idx]['identification'].compound, 100)
        else:
            ax5 = plt.subplot2grid((24, 24), (13, 0), rowspan=6, colspan=6)
            plot_structure(ax5, data[0][compound_idx]['identification'].compound, 100)

        # EIC
        if file_idxs and file_idxs[0] is not None:
            ax6 = plt.subplot2grid((21, 21), (6, 15), rowspan=5, colspan=6)
            plot_eic(ax6, data, compound_idx)
        else:
            ax6 = plt.subplot2grid((21, 21), (6, 0), rowspan=5, colspan=6)
            plot_eic(ax6, data, compound_idx)

        # Old code
        if file_idxs and file_idxs[0] is not None:
            ax7 = plt.subplot2grid((24, 24), (15, 6), rowspan=9, colspan=20)
            mz_theoretical = data[file_idxs[0]][compound_idx]['identification'].mz_references[0].mz
            mz_measured = data[file_idxs[0]][compound_idx]['data']['ms1_summary']['mz_centroid']
            if not mz_measured:
                mz_measured = 0

            delta_mz = abs(mz_theoretical - mz_measured)
            delta_ppm = delta_mz / mz_theoretical * 1e6

            rt_theoretical = data[file_idxs[0]][compound_idx]['identification'].rt_references[0].rt_peak
            rt_measured = data[file_idxs[0]][compound_idx]['data']['ms1_summary']['rt_peak']
            if not rt_measured:
                rt_measured = 0
            ax7.text(0,1,'%s'%fill(os.path.basename(data[file_idxs[0]][compound_idx]['lcmsrun'].hdf5_file), width=54),fontsize=8)
            ax7.text(0,0.9,'%s %s'%(compound_names[compound_idx], data[file_idxs[0]][compound_idx]['identification'].mz_references[0].adduct),fontsize=8)
            ax7.text(0,0.85,'Measured M/Z = %5.4f, %5.4f ppm difference'%(mz_measured, delta_ppm),fontsize=8)
            ax7.text(0,0.8,'Expected Elution of %5.2f minutes, %5.2f min actual'%(rt_theoretical,rt_measured),fontsize=8)
            if len(rt_list) > 0:
                ax7.text(0,0.7,'MSMS Scan at %5.3f minutes'%rt_list[0],fontsize=8)
                msv_sample_matches = sp.partition_aligned_ms_vectors(msv_sample_list[0], msv_ref_list[0])[0]
                if intensity_sorted_matches:
                    msv_sample_matches = msv_sample_matches[:, msv_sample_matches[1].argsort()[::-1]]
                if len(msv_sample_matches[0]) > 0:
                    mz_sample_matches = msv_sample_matches[0].tolist()
                    threshold_mz_sample_matches = sp.remove_ms_vector_noise(msv_sample_matches)[0].tolist()
                else:
                    mz_sample_matches = [np.nan]
                    threshold_mz_sample_matches = [np.nan]
                ax7.text(0,0.6,
                         fill('Matching M/Zs above 1E-3*max: ' + ', '.join(['%5.3f'%m for m in threshold_mz_sample_matches]), width=90) + '\n\n' +
                         fill('All Matching M/Zs: ' + ', '.join(['%5.3f'%m for m in mz_sample_matches]), width=90),
                         fontsize=6, verticalalignment='top')
                match.loc[compound_idx, 'label'] = compound_names[compound_idx]
                match.loc[compound_idx, 'file name'] = file_names[file_idxs[0]]
                match.loc[compound_idx, 'RT'] = rt_list[0]
                match.loc[compound_idx, 'score'] = scores[0]
                match.loc[compound_idx, 'Matching M/Zs above 1E-3*max'] = ', '.join(['%5.3f' % m for m in threshold_mz_sample_matches])
                match.loc[compound_idx, 'All matching M/Zs'] = ','.join(['%5.3f' % m for m in mz_sample_matches])

            ax7.set_ylim(.5,1.1)
            ax7.axis('off')

        with warnings.catch_warnings():
            warnings.filterwarnings("ignore", message="tight_layout not applied: number of rows in subplot specifications must be multiples of one another.")
            plt.tight_layout()
        fig_path = os.path.join(output_loc, compound_names[compound_idx] + '.pdf')
        write_utils.check_existing_file(fig_path, overwrite)
        plt.savefig(fig_path)
        plt.close()
        logger.debug('Exported identification figures for %s to %s.', compound_names[compound_idx], fig_path)
    match_path = os.path.join(output_loc, 'MatchingMZs.tab')
    write_utils.export_dataframe(match, match_path, 'matching MZs', overwrite, sep='\t', float_format="%.12e")


def plot_ms1_spectra(polarity = None, mz_min = 5, mz_max = 5, input_fname = '', input_dataset = [], compound_names = [],  include_lcmsruns = [], exclude_lcmsruns = [], include_groups = [], exclude_groups = [], output_loc = []):
    """
    Plot three views of ms1 spectra for compounds in input_dataset using file with highest RT peak of a polarity:
    Unscaled: plots ms1 spectra within window of mz_min and mz_max
    Scaled: plots ms1 spectra within window of mz_min and mz_max scaling mz of compound to 70%
    Full Range: plots ms1 spectra without window (unscaled)
    """
    print('here I am')
    if not input_dataset:
        data = ma_data.get_dill_data(os.path.expandvars(input_fname))
    else:
        data = input_dataset
    data = filter_runs(data, include_lcmsruns, include_groups, exclude_lcmsruns, exclude_groups)

    #Make sure there is data
    assert(len(data) != 0)

    all_compound_names = ma_data.get_compound_names(data)[0]

    #Set default compound list to all compounds in input_dataset
    if not compound_names:
        compound_names = all_compound_names

    #Find implicit polarity and make sure there is not more than one
    if 'POS' in include_lcmsruns or 'NEG' in exclude_lcmsruns:
        assert(polarity == None or polarity == 'positive')
        polarity = 'positive'
    if 'NEG' in include_lcmsruns or 'POS' in exclude_lcmsruns:
        assert(polarity == None or polarity == 'negative')
        polarity = 'negative'

    if 'POS' in include_groups or 'NEG' in exclude_groups:
        assert(polarity == None or polarity == 'positive')
        polarity = 'positive'
    if 'NEG' in include_groups or 'POS' in exclude_groups:
        assert(polarity == None or polarity == 'negative')
        polarity = 'negative'

    assert(polarity == 'positive' or polarity == 'negative')

    #Additional variables used acorss all compounds
    lcms_polarity = 'ms1_' + polarity[:3]
    titles = ['Unscaled', 'Scaled', 'Full Range']

    disable_interactive_plots()
    for compound_idx in [i for i,c in enumerate(all_compound_names) if c in compound_names]:
        print(('compound is',compound_idx))
        #Find file_idx of with highest RT peak
        highest = 0
        file_idx = None
        for i,d in enumerate(data):
            if d[compound_idx]['identification'].mz_references[0].detected_polarity == polarity:
                if d[compound_idx]['data']['ms1_summary']['peak_height'] > highest:
                    highest = d[compound_idx]['data']['ms1_summary']['peak_height']
                    file_idx = i

        lcms_data = ma_data.df_container_from_metatlas_file(data[file_idx][compound_idx]['lcmsrun'].hdf5_file)

        #Find RT and mz peak for compound in file
        rt_peak = data[file_idx][compound_idx]['data']['ms1_summary']['rt_peak']
        rt_peak_actual = lcms_data[lcms_polarity].iloc[(lcms_data[lcms_polarity].rt - rt_peak).abs().argsort()[0]].rt
        mz_peak_actual = data[file_idx][compound_idx]['data']['ms1_summary']['mz_peak']

        #Create and sort dataframe containing RT peak, mz and intensity
        df_all = lcms_data[lcms_polarity][(lcms_data[lcms_polarity].rt == rt_peak_actual)]
        df_all.sort_values('i',ascending=False,inplace=True)

        #Limit prior dataframe to +/- mz_min, mz_max
        df_window = df_all[(df_all['mz'] > mz_peak_actual - mz_min) &
                           (df_all['mz'] < mz_peak_actual + mz_max) ]

        #Plot compound name, mz, and RT peak
        fig = plt.gcf()
        fig.suptitle('%s, m/z: %5.4f, rt: %f'%(all_compound_names[compound_idx], mz_peak_actual, rt_peak_actual),
                                                fontsize=8,weight='bold')

        #Create axes for different views of ms1 spectra (unscaled, scaled, and full range)
        ax1 = plt.subplot2grid((11, 12), (0, 0), rowspan=5, colspan=5)
        ax2 = plt.subplot2grid((11, 12), (0, 7), rowspan=5, colspan=5)
        ax3 = plt.subplot2grid((11, 12), (6, 0), rowspan=5, colspan=12)

        #Plot ms1 spectra
        for ax_idx,(ax,df) in enumerate(zip([ax1, ax2, ax3], [df_window, df_window, df_all])):

            ax.set_xlabel('m/z',fontsize=8,weight='bold')
            ax.set_ylabel('intensity',fontsize=8,weight='bold')
            ax.tick_params(axis='both', which='major', labelsize=6)
            ax.set_title(titles[ax_idx],fontsize=8,weight='bold')

            mzs = df['mz']
            zeros = np.zeros(len(df['mz']))
            intensities = df['i']

            ax.vlines(mzs, zeros, intensities, colors='r',linewidth = 2)

            labels = [1.001e9]
            for i,row in df.iloc[:6].iterrows():
                ax.annotate('%.4f'%row.mz, xy=(row.mz, 1.03*row.i),rotation = 90, horizontalalignment = 'center', verticalalignment = 'left', fontsize=6)
                labels.append(row.mz)

            ax.axhline(0)

            if ax_idx != 2:
                ax.set_xlim(mz_peak_actual - mz_min,  mz_peak_actual + mz_max)

            ylim = ax.get_ylim()

            if ax_idx == 1:
                ax.set_ylim(ylim[0], df[((mz_peak_actual - .05 < df['mz']) & (df['mz'] < mz_peak_actual + .05))].iloc[0]['i']*1.43)
            else:
                ax.set_ylim(ylim[0], ylim[1]*1.43)

            if not os.path.exists(output_loc):
                os.makedirs(output_loc)

        plt.savefig(os.path.join(output_loc, all_compound_names[compound_idx] + '.pdf'))


def export_atlas_to_spreadsheet(atlas, output_filename=None):
    """
    inputs:
        atlas: metatlas.datastructures.metatlas_objects.Atlas or metatlas_dataset
        output_filename: location to save csv
    output:
        returns a pandas DataFrame containing atlas
        Saves output DataFrame to output_filename in csv format.
    """
    # cols is a list of tuples, with column name as first value, and extract() ids list as second value
    cols = [(c, ['compound', 0, c]) for c in metob.Compound.class_trait_names() if not c.startswith('_')]
    cols = sorted(cols, key=lambda x: x[0])
    cols.extend([('label', ['name']), ('id_notes', ['description'])])
    cols.extend([(c, [c]) for c in ['ms1_notes', 'ms2_notes', 'identification_notes']])
    cols.extend([(c, ['rt_references', 0, c]) for c in ['rt_min', 'rt_max', 'rt_peak']])
    cols.extend([(c, ['mz_references', 0, c]) for c in ['mz', 'mz_tolerance', 'adduct']])
    cols.append(('polarity', ['mz_references', 0, 'detected_polarity']))

    out = pd.DataFrame()
    is_atlas = isinstance(atlas, metob.Atlas)
    compound_ids = atlas.compound_identifications if is_atlas else [i['identification'] for i in atlas[0]]
    for i, my_id in enumerate(compound_ids):
        for column_name, ids in cols:
            out.loc[i, column_name] = extract(my_id, ids)
    if output_filename:
        os.makedirs(os.path.dirname(output_filename), exist_ok=True)
        out.to_csv(output_filename)
    return out

def get_data_for_groups_and_atlas(group,myAtlas,output_filename,use_set1 = False):
    """
    get and pickle everything This is MSMS, raw MS1 datapoints, compound, group info, and file info
    """
    data = []
    import copy as copy
    for i,treatment_groups in enumerate(group):
        for j in range(len(treatment_groups.items)):
            myFile = treatment_groups.items[j].hdf5_file
    #         try:
    #             rt_reference_index = int(treatment_groups.name[-1]) - 1
    #         except:
    #             rt_reference_index = 3
            print((i, len(group), myFile))
            row = []
            for compound in myAtlas.compound_identifications:
                result = {}
                result['atlas_name'] = myAtlas.name
                result['atlas_unique_id'] = myAtlas.unique_id
                result['lcmsrun'] = treatment_groups.items[j]
                result['group'] = treatment_groups
                temp_compound = copy.deepcopy(compound)
                if use_set1:
                    if '_Set1' in treatment_groups.name:
                        temp_compound.rt_references[0].rt_min -= 0.2
                        temp_compound.rt_references[0].rt_max -= 0.2
                        temp_compound.rt_references[0].rt_peak -= 0.2
                    temp_compound.mz_references[0].mz_tolerance = 20
                result['identification'] = temp_compound
                result['data'] = ma_data.get_data_for_a_compound(temp_compound.mz_references[0],
                                        temp_compound.rt_references[0],
                                        [ 'ms1_summary', 'eic', 'msms' ],
                                        myFile,0.2)
    #                 print result['data']['ms1_summary']
                row.append(result)
            data.append(row)
        with open(output_filename,'w') as f:
            dill.dump(data,f)


def compound_indices_marked_remove(data):
    """
    inputs:
        data: metatlas_dataset
    outputs:
        list of compound_idx of the compound identifications with ms1_notes to remove
    """
    return [i for i, j in enumerate(data[0]) if is_remove(extract(j, ['identification', 'ms1_notes']))]


def is_remove(obj):
    """ is obj a string that starts with 'remove' (case insensitive)? """
    return isinstance(obj, str) and obj.lower().startswith('remove')


def first_not_none(obj, default):
    """ returns obj if it is not None, otherwise returns default """
    return default if obj is None else obj


def filter_by_remove(atlas_df, data):
    """
    inputs:
        atlas_df: pandas DataFrame containing an atlas
        data: metatlas_dataset
    outputs:
        a tuple containing 2 pandas DataFrames:
            atlas_df where ms1_notes begins with 'remove'
            atlas_df where ms1_notes does not begin with 'remove'

    ms1_notes comparison with 'remove' is case insensitive.
    """
    rm_idxs = compound_indices_marked_remove(data)
    keep_idxs = atlas_df.index.difference(rm_idxs)
    return(atlas_df.iloc[keep_idxs].copy(), atlas_df.iloc[rm_idxs].copy())


def get_intensity(compound):
    """
    inputs:
        compound: a CompoundIdentification object
    returns a list of intensity values or an empty list if the intensity attribute does not exist
    """
    return ma_data.extract(compound, ['data', 'eic', 'intensity'], [])


def filter_atlas(atlas_df, data, num_data_points_passing=5, peak_height_passing=1e6):
    """
    inputs:
        atlas_df: panda DataFrame containing an atlas
        data: metatlas_dataset
        num_data_points_passing: number of points in EIC that must be exceeded in one or more samples
                                 in order for the compound to remain in the atlas
        peak_height_passing: max intensity in EIC that must be exceeded in one or more samples
                             in order for the compound to remain in the atlas
    returns a pandas DataFrame containing the updated atlas
    """
    keep_idxs = strong_signal_compound_idxs(data, num_data_points_passing, peak_height_passing)
    return atlas_df.iloc[keep_idxs].reset_index(drop=True)


def strong_signal_compound_idxs(data, num_points_passing, peak_height_passing):
    """
    inputs:
        data: metatlas_dataset
        num_data_points_passing: number of points in EIC that must be exceeded in one or more samples
                                 in order for the compound to remain in the atlas
        peak_height_passing: max intensity in EIC that must be exceeded in one or more samples
                             in order for the compound to remain in the atlas
    returns list of indices that are above the thresholds
    """
    num_passing = np.array([
        [len(get_intensity(compound)) > num_points_passing for compound in sample]
        for sample in data]
    ).any(axis=0)
    peak_passing = np.array([
        [np.array(get_intensity(compound)+[0]).max() > peak_height_passing for compound in sample]
        for sample in data]
    ).any(axis=0)
    return np.flatnonzero(num_passing & peak_passing).tolist()


def filter_metatlas_objects_to_most_recent(object_list, field):
    # remove from list if another copy exists that is newer
    unique_values = []
    for a in object_list:
        unique_values.append(getattr(a, field))
    unique_values = list(set(unique_values))
    keep_object_list = []
    for u in unique_values:
        old_last_modified = 0
        for a in object_list:
            if getattr(a, field) == u:
                last_modified = getattr(a, 'last_modified')
                if last_modified > old_last_modified:
                    keep_object = a
                    old_last_modified = last_modified
        keep_object_list.append(keep_object)
    return keep_object_list


def get_metatlas_atlas(name = '%%',username = '*', most_recent = True,do_print = True):
    atlas = metob.retrieve('Atlas',name = name,username=username)
    if most_recent:
        atlas = filter_metatlas_objects_to_most_recent(atlas,'name')
    if do_print:
        for i,a in enumerate(atlas):
            print((i, len(a.compound_identifications),a.name,  datetime.utcfromtimestamp(a.last_modified)))
    return atlas

class interact_get_metatlas_files():
    def __init__(self, experiment = '%violacein%', name = '%_%', most_recent = True):
        self.experiment = experiment
        self.name = name
        self.most_recent = most_recent
#         http://ipywidgets.readthedocs.io/en/latest/examples/Using%20Interact.html
        self.w = interact(self.Task, experiment=self.experiment, name=self.name, most_recent = self.most_recent,__manual=True)#continuous_update=False)#

    def Task(self,experiment,name,most_recent):
        self.experiment = experiment
        self.name = name
        self.most_recent = most_recent
        self.files = get_metatlas_files(experiment = experiment,name = name,most_recent = most_recent)#self.most_recent)
        txt = widgets.Text()
        txt.value = '%d Files were found matching that pattern'%len(self.files)
        display(txt)



def get_metatlas_files(experiment = '%%',name = '%%',most_recent = True):
    """
    experiment is the folder name
    name is the filename
    """
    files = metob.retrieve('LcmsRun',experiment=experiment,name=name, username='*')
    if most_recent:
        files = filter_metatlas_objects_to_most_recent(files,'mzml_file')
    return files

def make_prefilled_fileinfo_sheet(groups, filename):
    #make a prefilled fileinfo sheet for editing groups manually and reimport to workflow
    with open(filename,'w') as fid:
        fid.write('mzml_file\tgroup\tdescription\tshort_name\n')
        for g in groups:
            for f in g.items:
                fid.write('%s\t%s\t%s\t%s\n'% (f.mzml_file, g.name, f.description, g.short_name))


def make_empty_fileinfo_sheet(filename,flist):
    #dump all the files to a spreadheet, download it, and make a "filled in" one.
    with open(filename,'w') as fid:
        fid.write('mzml_file\tgroup\tdescription\n')
        for f in flist:
            fid.write('%s\t\t\n'%f.mzml_file)

def make_groups_from_fileinfo_sheet(filename,filetype='tab',store=False):
    '''

    '''
    if filetype == 'tab':
        df = pd.read_csv(filename,sep='\t')
    elif filetype == 'csv':
        df = pd.read_csv(filename,sep=',')
    elif filetype == 'df':
        df = filename
    else:
        df = pd.read_excel(filename)
    grouped = df.groupby(by='group')
    return_groups = []
    for g in grouped.groups.keys():
        indices = grouped.groups[g]
        myGroup = metob.Group()
        myGroup.name = '%s'%g
        myGroup.description = df.loc[indices[0],'description']
        file_set = []
        for i in indices:
            file_set.append(metob.retrieve('LcmsRun',mzml_file='%%%s'%df.loc[i,'mzml_file'],username='*')[0])
        myGroup.items = file_set
        return_groups.append(myGroup)
        if store:
            metob.store(myGroup)
    return return_groups


def check_compound_names(atlas_df):
    """
    inputs:
        atlas_df: pandas dataframe representation of an atlas
    throws ValueError if some compounds are not found in the database
    """
    bad_names = []
    for _, row in atlas_df.iterrows():
        if (not pd.isnull(row.inchi_key)) and (len(row.inchi_key) > 0) and row.inchi_key != 'None':
            if not metob.retrieve('Compounds', inchi_key=row.inchi_key, username='*'):
                bad_names.append(row.inchi_key)
    if bad_names:
        raise ValueError(f"Compound not found in database: {', '.join(bad_names)}.")


def check_filenames(atlas_df, field):
    """
    inputs:
        atlas_df: pandas dataframe representation of an atlas
        field: column name in atlas_df to test for valid lcmsruns
    throws ValueError if values in atlas_df[field] are not in database as lcmsruns
    """
    bad_files = []
    for _, row in atlas_df.iterrows():
        if field in row:
            name = row[field].replace('.mzmL', '')
            if not metob.retrieve('Lcmsruns', name=f"%{name}%", username='*'):
                bad_files.append(row[field])
    if bad_files:
        raise ValueError(f"LCMS runs not found in database: {', '.join(bad_files)}.")


# def get_formatted_atlas_from_google_sheet(polarity='POS',
#                                           method='QE_HILIC',
#                                           mz_tolerance=10):
#     import metatlas.ms_monitor_util as mmu
#     df2 = mmu.get_ms_monitor_reference_data()
#     #print df.head()
#     #df2 = pd.DataFrame(df[1:],columns=df[0])

#     fields_to_keep = [ 'name',
#                     'label',
#                       'inchi_key',
#                     'mz_%s'%polarity,
#                     'rt_min_%s'%method,
#                     'rt_max_%s'%method,
#                     'rt_peak_%s'%method,
#                     'file_mz_%s_%s'%(method,polarity),
#                     'file_rt_%s_%s'%(method,polarity),
#                     'file_msms_%s_%s'%(method,polarity)]

#     fields_there = []
#     for f in fields_to_keep:
#          if f in df2.keys():
#                 fields_there.append(f)

#     df3 = df2.loc[:,fields_there]

#     df3['mz_tolerance'] = mz_tolerance

#     if polarity == 'POS':
#         df3['polarity'] = 'positive'
#     else:
#         df3['polarity'] = 'negative'

#     renamed_columns = [c.replace('_%s'%method,'').replace('_%s'%polarity,'') for c in df3.columns]
#     for i,c in enumerate(df3.columns):
#         df3 = df3.rename(columns = {c:renamed_columns[i]})
#     df3 = df3[df3['mz'] != '']

#     return df3


def _clean_dataframe(dataframe, required_columns=None, lower_case_col_names=True):
    """
    inputs:
        dataframe: pandas dataframe
        required_columns: list of column names that must have a non-NA values
        lower_case_col_names: should column names be modified to lower case
    Modifies dataframe in place. The following rows removed:
        fully empty (all fields have NA values)
        containing required_columns with 1 or more NA values
    """
    dataframe.dropna(how="all", inplace=True)
    if required_columns is not None and len(required_columns) > 0:
        dataframe.dropna(how="any", subset=required_columns, inplace=True)
    if lower_case_col_names:
        dataframe.columns = [x.lower() for x in dataframe.columns]


def _add_columns(dataframe, column_names, default_values=None):
    """
    inputs:
        dataframe: pandas dataframe
        column_names: list of column names to add to dataframe if they do not already exist
        default_values: a single default value for all columns or a list of default values
                        the same length as column_names
    Modifies the dataframe in place
    """
    assert isinstance(column_names, list)
    num_col = len(column_names)
    if isinstance(default_values, str):
        default_values = [default_values]
    num_default = 1 if default_values is None else len(default_values)
    assert num_default in [1, num_col]
    default_values = [default_values]*num_col if num_default == 1 else default_values
    for name, default in zip(column_names, default_values):
        if name not in dataframe.columns:
            dataframe[name] = default


def _get_dataframe(filename_or_df=None, filetype=None, sheetname=None):
    """
    inputs:
        filename_or_df: a filename to an excel, tsv or csv file, or a pandas DataFrame
        filetype: a string in dataframe, excel, tab, csv
        sheetname: name of a sheet in an excel file, or get first sheet if None
    returns a pandas Dataframe
    """
    assert filetype in ['dataframe', 'excel', 'tab', 'csv']
    if filetype == 'dataframe':
        return filename_or_df.copy()
    if filetype == 'excel':
        return pd.read_excel(filename_or_df, sheetname=0 if sheetname is None else sheetname)
    return pd.read_csv(filename_or_df, sep='\t' if filetype == 'tab' else ',')


def get_compound_identification(row, polarity, mz_tolerance):
    my_id = metob.CompoundIdentification()
    # currently, all copies of the molecule are returned.  The 0 is the most recent one.
    compound_list = metob.retrieve('Compounds', inchi_key=row.inchi_key, username='*')
    if compound_list is None:
        return None
    my_id.compound = compound_list[-1:]
    my_id.name = row.label if isinstance(row.label, str) else 'no label'
    _copy_attributes(row, my_id, ['do_normalization', 'internal_standard_id', 'internal_standard_to_use',
                                  'identification_notes', 'ms1_notes', 'ms2_notes'])
    my_id.mz_references = get_mz_references(row, polarity, mz_tolerance)
    my_id.rt_references = get_rt_references(row)
    my_id.frag_references = get_frag_references(row, my_id.name, polarity,
                                                my_id.mz_references[0], my_id.rt_references[0])
    my_id.intensity_references = []
    return my_id


def get_mz_references(row, polarity, mz_tolerance=None):
    assert polarity in ['positive', 'negative']
    mzr = metob.MzReference()
    mzr.mz = row.mz
    # TODO: calculate the mz from theoretical adduct and modification if provided.
    #     my_id.mz_references[0].mz = c.MonoIso topic_molecular_weight + 1.007276
    if mz_tolerance is not None:
        mzr.mz_tolerance = mz_tolerance
    else:
        try:
            mzr.mz_tolerance = row.mz_tolerance
        except AttributeError:
            mzr.mz_tolerance = row.mz_threshold
    mzr.mz_tolerance_units = 'ppm'
    mzr.detected_polarity = polarity
    # if 'file_mz' in atlas_df.keys():
    #     f = metob.retrieve('Lcmsruns',name = '%%%s%%'%atlas_df.file_mz[x],username = '*')[0]
    #     mzRef.lcms_run = f
    if pd.notna(row.adduct):
        mzr.adduct = row.adduct
    return [mzr]


def get_rt_references(row):
    rtr = metob.RtReference()
    rtr.rt_units = 'min'
    _copy_attributes(row, rtr, ['rt_min', 'rt_max', 'rt_peak'], error_on_missing=True)
    # if 'file_rt' in atlas_df.keys():
    #     f = metob.retrieve('Lcmsruns',name = '%%%s%%'%atlas_df.file_rt[x],username = '*')[0]
    #     rtr.lcms_run = f
    return [rtr]


def get_frag_references(row, name, polarity, mz_ref, rt_ref):
    """
    inputs:
        row: atlas_df row for the compound identification of interest
        name: compound name
        polarity: positive or negative
        mz_ref: MzReference object
        rt_ref: RtReference object
    returns an array of FragmentationReferences or empty array if no msms data is found
    """
    assert polarity in ['positive', 'negative']
    try:
        run_name = row.file_msms.replace('.mzmL', '')
        run = metob.retrieve('Lcmsruns', name=f"%{run_name}%", username='*')[0]
    except (AttributeError, IndexError):
        return []
    data = ma_data.get_data_for_a_compound(mz_ref, rt_ref, ['msms'], run.hdf5_file, extra_time=0.3)
    if not isinstance(data['msms']['data'], np.ndarray):
        return []
    frag_ref = metob.FragmentationReference()
    frag_ref.lcms_run = run
    frag_ref.polarity = polarity
    frag_ref.precursor_mz = row.mz
    precursor_intensity = data['msms']['data']['precursor_intensity']
    idx_max = np.argwhere(precursor_intensity == np.max(precursor_intensity)).flatten()
    mz_list = data['msms']['data']['mz'][idx_max]
    intensity_list = data['msms']['data']['i'][idx_max]
    frag_ref.mz_intensities = get_spectrum(mz_list, intensity_list)
    logger.info('Found reference msms spectrum for %s in file %s.', name, row.file_msms)
    return [frag_ref]


def get_spectrum(mz_list, intensity_list):
    """
    inputs:
        mz_list: list of mz values
        intensity_list: list of intensities values
    returns a list of MzIntensityPairs()
    """
    assert len(mz_list) == len(intensity_list)
    spectrum = []
    for msms_mz, intensity in zip(mz_list, intensity_list):
        spectrum.append(metob.MzIntensityPair())
        spectrum[-1].mz = msms_mz
        spectrum[-1].intensity = intensity
    return spectrum


def get_atlas(name, atlas_df, polarity, mz_tolerance):
    """
    inputs:
        name: string with name of atlas
        atlas_df: pandas DataFrame with atlas definition
        polarity: positive or negative
        mz_tolerance: float to set for all mz_tolerance values
    returns an Atlas object

    atlas_df should not contain empty strings, use np.NaN instead
    """
    atlas = metob.Atlas()
    atlas.name = name
    atlas.compound_identifications = []
    for _, row in atlas_df.iterrows():
        my_id = get_compound_identification(row, polarity, mz_tolerance)
        if my_id is None:
            logger.warning(('get_atlas() dropping compound %s '
                            '(inchi_key %s) because it is not in the database.'), row.label, row.inchi_key)
        else:
            atlas.compound_identifications.append(my_id)
    return atlas


def make_atlas_from_spreadsheet(filename, atlas_name, filetype, sheetname=None,
                                polarity=None, store=False, mz_tolerance=None):
    '''
    specify polarity as 'positive' or 'negative'

    '''
    logger.debug('Generating atlas named %s from %s source.', atlas_name, filetype)
    atlas_df = _get_dataframe(filename, filetype, sheetname)
    _clean_dataframe(atlas_df, required_columns=['inchi_key', 'label'])
    _add_columns(atlas_df, column_names=['adduct'], default_values=[np.NaN])
    check_compound_names(atlas_df)
    check_filenames(atlas_df, 'file_msms')
    atlas = get_atlas(atlas_name, atlas_df, polarity, mz_tolerance)
    if store:
        logger.info('Saving atlas named %s to DB.', atlas_name)
        metob.store(atlas)
    return atlas


def _copy_attributes(source, dest, attribute_list, default_list=None, error_on_missing=False):
    """
    inputs:
        source: object to copy attributes from
        dest: object to copy attributes to
        attribute_list: list of string containing attribute names
        default_list: list of default values corresponding to same positions in attribute_list
    Modifies dest in place to have all attributes from attribute_list with values coming from
    source or default_list. If source does not contain the attribute and default_list is None,
    then do not add the attribute to dest if it does not already exist.
    """
    if default_list is None:
        for attribute in attribute_list:
            if error_on_missing:
                setattr(dest, attribute, getattr(source, attribute))
            else:
                try:
                    setattr(dest, attribute, getattr(source, attribute))
                except AttributeError:
                    pass
    else:
        for attribute, default in zip(attribute_list, default_list):
            setattr(dest, attribute, getattr(source, attribute, default))


def filter_empty_metatlas_objects(object_list,field):
    filtered_list = []
    for i,g in enumerate(object_list):
        try:
            #This bare try/accept is to handle the invalid groups left over in the database from the original objects.
            #These groups don't conform to the current schema and will throw an error when you query their attributes.
            if (len(getattr(g,field)) > 0):
                filtered_list.append(g)
        except:
            pass
    return filtered_list


def filter_metatlas_objects_by_list(object_list, field, filter_list):
    """
    inputs:
        object_list: list to be filtered by its attribute values
        field: name of attribute to filter on
        filter_list: strings that are tested to see if they are substrings of the attribute value
    returns filtered list of objects that have a match in filter_list
    """
    return filter_by_list(object_list, lambda x: getattr(x, field), filter_list)


def remove_metatlas_objects_by_list(object_list, field, filter_list):
    """
    inputs:
        object_list: iterable to be filtered by its attribute values
        field: name of attribute to filter on
        filter_list: strings that are tested to see if they are substrings of the attribute value
    returns filtered list of objects that do not have matches to filter_list
    """
    return filter_by_list(object_list, lambda x: getattr(x, field), filter_list, include=False)


def filter_by_list(data, key_func, term_list, include=True):
    """
    inputs:
        data: iterable to be filtered
        key_func: function that takes a member of d and returns string to compare with term_list
        term_list: strings that are tested to see if they are substrings of key_func return value
        include: if True, then matches are included in output, else matches are excluded
    """
    allow = any if include else lambda x: not any(x)
    return [d for d in data if allow(ext in key_func(d) for ext in term_list)]


def filter_lcmsruns_in_dataset_by_include_list(metatlas_dataset, selector, include_list):
    """
    Returns a metatlas dataset containing LCMS runs or groups (denoted by selector) that have substrings
    listed in the include list.
    selector can be 'lcmsrun' or 'group'
    include_list will look something like this: ['QC','Blank']
    """
    return filter_by_list(metatlas_dataset, lambda x: x[0][selector].name, include_list)


def filter_lcmsruns_in_dataset_by_exclude_list(metatlas_dataset, selector, exclude_list):
    """
    Returns a metatlas dataset containing LCMS runs or groups (denoted by selector) that have substrings
    not listed in the include list.
    selector can be 'lcmsrun' or 'group'
    exclude_list will look something like this: ['QC','Blank']
    """
    return filter_by_list(metatlas_dataset, lambda x: x[0][selector].name, exclude_list, include=False)


def filter_compounds_in_dataset_by_exclude_list(metatlas_dataset,exclude_list):
    """
    Since the rows of the dataset are expected to line up with an atlas export, this is probably not a good idea to use.
    """
    filtered_dataset = []
    for d_row in metatlas_dataset:
        filtered_row = []
        for d in d_row:
            if not any(ext in d['identification'].name for ext in exclude_list):
                if not any(ext in d['identification'].compound[0].name for ext in exclude_list):
                    filtered_row.append(d)
        filtered_dataset.append(filtered_row)
    return filtered_dataset

def filter_compounds_in_dataset_by_include_list(metatlas_dataset,include_list):
    """
    Since the rows of the dataset are expected to line up with an atlas export, this is probably not a good idea to use.
    """
    filtered_dataset = []
    for d_row in metatlas_dataset:
        filtered_row = []
        for d in d_row:
            if any(ext in d['identification'].name for ext in include_list):
                if any(ext in d['identification'].compound[0].name for ext in include_list):
                    filtered_row.append(d)
        filtered_dataset.append(filtered_row)
    return filtered_dataset


def select_groups_for_analysis(name='%', description=[], username='*', do_print=True, most_recent=True,
                               remove_empty=True, include_list=[], exclude_list=[]):
    if description:
        groups = metob.retrieve('Groups', name=name, description=description, username=username)
    else:
        groups = metob.retrieve('Groups', name=name, username=username)
    if most_recent:
        groups = filter_metatlas_objects_to_most_recent(groups, 'name')
    if include_list:
        groups = filter_metatlas_objects_by_list(groups, 'name', include_list)
    if exclude_list:
        groups = remove_metatlas_objects_by_list(groups, 'name', exclude_list)
    if remove_empty:
        groups = filter_empty_metatlas_objects(groups, 'items')
    if do_print:
        for i, group in enumerate(groups):
            print((i, group.name,  datetime.utcfromtimestamp(group.last_modified)))
    return groups


def disable_keyboard_shortcuts(mapping):
    """
    Takes a dictionary with a subset of keys from plot.rcParams and values
    are arrays of strings, which are keyboard short cuts to be removed
    """
    for action, remove_keys_list in mapping.items():
        for key_combo in remove_keys_list:
            if action in plt.rcParams and key_combo in plt.rcParams[action]:
                plt.rcParams[action].remove(key_combo)


def get_ms1_df(sample, limit_to_rt_range=True):
    ms1_df = pd.DataFrame(data=sample['data']['eic'])
    if not limit_to_rt_range:
        return ms1_df
    rt_min = sample['identification'].rt_references[0].rt_min
    rt_max = sample['identification'].rt_references[0].rt_max
    keep = np.logical_and(rt_min < ms1_df['rt'], ms1_df['rt'] < rt_max)
    return ms1_df[keep]


def get_mz_centroid(ms1_df):
    if ms1_df.empty:
        return np.nan
    return sum(ms1_df.mz * ms1_df.intensity) / sum(ms1_df.intensity)


def get_rt_peak(ms1_df):
    if ms1_df.empty:
        return np.nan
    ms1_peak_df = ms1_df.loc[ms1_df['intensity'].idxmax()]
    return ms1_peak_df.rt


def get_msms_plot_headers(data, hits, hit_ctr, compound_idx, similar_compounds):
    """
    inputs:
        data: metatlas_dataset-like object
        hits: dataframe
        hit_ctr: the index in hits of the current hit
        compound_idx: index of curent compound in 2nd dim of data
        compound: object for current compound
    returns:
        tuple of strings
            (mz_header, rt_header, cpd_header)
    """
    if not hits.empty:
        rt_ms2 = hits.index.get_level_values('msms_scan')[hit_ctr]
        mz_precursor = hits['measured_precursor_mz'].iloc[hit_ctr]

    file_idx = file_with_max_ms1_intensity(data, compound_idx, limit_to_rt_range=True)[0]
    if file_idx is None:
        return ('', '', '')
    rt_theoretical = data[file_idx][compound_idx]['identification'].rt_references[0].rt_peak
    mz_theoretical = data[file_idx][compound_idx]['identification'].mz_references[0].mz
    ms1_df = get_ms1_df(data[file_idx][compound_idx])
    mz_measured = get_mz_centroid(ms1_df)
    rt_ms1 = get_rt_peak(ms1_df)

    delta_mz = abs(mz_theoretical - mz_measured)
    delta_ppm = delta_mz / mz_theoretical * 1e6
    mz_header = ["m/z theoretical = %5.4f" % mz_theoretical,
                 "m/z measured = %5.4f" % mz_measured,
                 "ppm diff = %3.2f" % delta_ppm]
    rt_header = ["RT theoretical = %3.2f" % rt_theoretical,
                 "RT MS1 measured = %3.2f" % rt_ms1]
    if not hits.empty:
        mz_header.insert(0, "precursor m/z = %5.4f" % mz_precursor)
        rt_header.append("RT MS2 measured = %3.2f" % rt_ms2)
    return (', '.join(mz_header), ', '.join(rt_header),
            get_similar_compounds_header(similar_compounds, compound_idx))


def get_similar_compounds_header(similar_compounds, compound_idx):
    """
    inputs:
        similar_compounds: the output from get_similar_compounds()
        compound_index: index of current compound being considered
    returns:
    """
    if len(similar_compounds) < 2:
        return ''
    joined = '; '.join([_similar_compound_to_str(compound, compound_idx) for compound in similar_compounds])
    return f"Similar Compounds = {joined}"


def _similar_compound_to_str(sdict, compound_idx):
    """
    inputs:
        sdict: a dict returned from get_similar_compounds()
        compound_index: index of current compound being considered
    returns:
        string with only non-breaking spaces or '*' if dict represents current compound
    """
    if sdict['index'] == compound_idx:
        return '*'
    return f"{sdict['index']}, {sdict['label']} {{RT-{sdict['rt'].rt_peak:.2f}}}".replace(' ', '\xa0')


def get_msms_plot_data(hits, hit_ctr):
    """
    inputs:
        hits: dataframe of msms hits
        hit_ctr: index of current hit in hits
    returns:
        tuple: (hit_ref_id, hit_score, hit_query, hit_ref)
    """
    if hits.empty:
        hit_ref_id = "N/A"
        hit_score = np.nan
        hit_query = np.full((2, 2, ), np.nan)
        hit_ref = hit_query
    else:
        hit_ref_id = hits.index.get_level_values('id')[hit_ctr]
        hit_score = hits['score'].iloc[hit_ctr]
        hit_query = hits['msv_query_aligned'][hit_ctr:hit_ctr+1].iloc[0]
        hit_ref = hits['msv_ref_aligned'][hit_ctr:hit_ctr+1].iloc[0]
    return (hit_ref_id, hit_score, hit_query, hit_ref)


def get_hit_metadata(data, hits, file_names, hit_ctr, compound_idx):
    """
    returns a tuple containing:
        file name (without path) of the hit or the string 'None'
        compound object for the hit or None
    """
    if not hits.empty:
        hit_file_name = hits.index.get_level_values('file_name')[hit_ctr]
        return (hit_file_name, data[int(file_names.index(hit_file_name))][compound_idx])
    file_idx = file_with_max_ms1_intensity(data, compound_idx, limit_to_rt_range=True)[0]
    if file_idx:
        return (os.path.basename(data[file_idx][compound_idx]['lcmsrun'].hdf5_file),
                data[file_idx][compound_idx])
    return ('None', None)


def within_tolerance(measured, theoretical, tolerance):
    """ Returns True if normalized, absolute difference is with tolerance """
    return abs(measured - theoretical)/theoretical <= tolerance


def layout_radio_button_set(area, anchor='SW'):
    """
    inputs:
        area: [left, bottom, width, height]
        anchor: string for anchor direction
    returns:
        an axes for radiobuttons at area with axis off and equal aspect ratio
    """
    axes = plt.axes(area, anchor=anchor, aspect='equal')
    axes.axis('off')
    return axes


def rt_range_overlaps(rt1, rt2):
    """
    inputs:
        rt1: metatlas.datastructures.metatlas_objects.RtReference
        rt2: metatlas.datastructures.metatlas_objects.RtReference
    returns:
        True if there is overlap in the RT min-max regions of rt1 and and rt2
    """
    return ((rt2.rt_min <= rt1.rt_min <= rt2.rt_max) or (rt2.rt_min <= rt1.rt_max <= rt2.rt_max) or
            (rt1.rt_min <= rt2.rt_min <= rt1.rt_max) or (rt1.rt_min <= rt2.rt_max <= rt1.rt_max))


def disable_interactive_plots():
    """Close interactive figures and turn off interactive plotting"""
    adjust_rt_for_selected_compound.disable()
    plt.ioff()


def tic_pdf(data, polarity, file_name, overwrite=False, sharey=True,
            x_min=1.5, x_max=None, y_min=0, y_max=None, max_plots_per_page=30):
    save_sample_tic_pdf(
        data, polarity, file_name, overwrite, sharey, x_min, x_max, y_min, y_max, max_plots_per_page
    )<|MERGE_RESOLUTION|>--- conflicted
+++ resolved
@@ -1613,14 +1613,10 @@
         x = [i+1] *len(grp)
         x = np.random.normal(x, 0.04, size=len(x))
         plt.scatter(x, grp)
-<<<<<<< HEAD
-        num_points += len(grp)
-=======
         num_points += np.sum(~np.isnan(grp))
     if num_points == 0:
         logger.warning('Skipping export box plot of %s for %s as it contains zero data points.', ylabel, compound)
         return
->>>>>>> 48d63b2b
     ax.set_title(compound,fontsize=12,weight='bold')
     plt.xticks(rotation=90)
     if logy:
