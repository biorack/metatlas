--- conflicted
+++ resolved
@@ -2231,10 +2231,6 @@
         return sample_df[:, idx]
     return np.zeros((0, 0))
 
-<<<<<<< HEAD
-
-=======
->>>>>>> 1534136f
 def create_nonmatched_msms_hits(msms_data: pd.DataFrame, inchi_key: str, compound_idx: int) -> pd.DataFrame:
     """
     Create MSMS hits DataFrame with no corresponding match in MSMS refs.
@@ -2245,22 +2241,25 @@
 
     compound_msms_hits = msms_data[msms_data['compound_idx'] == compound_idx].reset_index(drop=True).copy()
 
+    compound_msms_hits = msms_data[msms_data['compound_idx'] == compound_idx].reset_index(drop=True).copy()
+
     if inchi_key is None:
-        compound_msms_hits['inchi_key'] = ''
-
-    compound_msms_hits['database'] = np.nan
-    compound_msms_hits['id'] = np.nan
-    compound_msms_hits['adduct'] = ''
+        inchi_msms_hits = msms_data[msms_data['inchi_key'].isnull()].reset_index(drop=True).copy()
+        inchi_msms_hits['inchi_key'] = ''
+    else:
+        inchi_msms_hits = msms_data[msms_data['inchi_key'] == inchi_key].reset_index(drop=True).copy()
+
+    inchi_msms_hits['database'] = np.nan
+    inchi_msms_hits['id'] = np.nan
+    inchi_msms_hits['adduct'] = ''
 
     compound_msms_hits['score'] = compound_msms_hits['measured_precursor_intensity']
     compound_msms_hits['num_matches'] = 0
-<<<<<<< HEAD
     compound_msms_hits['msms_frag_ratio'] = 0.0
     compound_msms_hits['msms_frag_jaccard'] = 0.0
-=======
->>>>>>> 1534136f
     compound_msms_hits['spectrum'] = [np.array([np.array([]), np.array([])])] * len(compound_msms_hits)
 
+    return compound_msms_hits
     return compound_msms_hits
 
 
