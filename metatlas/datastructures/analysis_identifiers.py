--- conflicted
+++ resolved
@@ -279,17 +279,13 @@
             len(post_exclude),
             self.experiment,
         )
-<<<<<<< HEAD
-        return post_exclude
-=======
         try:
-            if len(out) == 0:
+            if len(post_exclude) == 0:
                 raise ValueError("At least 1 LCMS run is required for analysis.")
         except ValueError as err:
             logger.exception(err)
             raise err
-        return out
->>>>>>> f462d837
+        return post_exclude
 
     @property
     def lcmsruns_dataframe(self) -> pd.DataFrame:
