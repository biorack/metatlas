--- conflicted
+++ resolved
@@ -252,9 +252,14 @@
         """Get LCMS runs from DB matching experiment"""
         if self._lcmsruns is not None:
             return self._lcmsruns
-<<<<<<< HEAD
-        all_lcmsruns = dp.get_metatlas_files(experiment=self.experiment, name="%")
-        if len(self.include_lcmsruns) > 0:
+        self.set_trait("_lcmsruns", self._get_lcmsruns())
+        return self._lcmsruns or []
+
+    def _get_lcmsruns(self, all_lcmsruns: Optional[List[metob.LcmsRun]] = None) -> List[metob.LcmsRun]:
+        """Get the set of lcmsruns that are currently selected"""
+        if all_lcmsruns is None:
+            all_lcmsruns = dp.get_metatlas_files(experiment=self.experiment, name="%")
+        if self.include_lcmsruns is not None and len(self.include_lcmsruns) > 0:
             post_include = [r for r in all_lcmsruns if any(map(r.name.__contains__, self.include_lcmsruns))]
             logger.info(
                 "Filtered out %d LCMS runs for not matching within include_lcmsruns containing: %s",
@@ -263,7 +268,7 @@
             )
         else:
             post_include = all_lcmsruns
-        if len(self.exclude_lcmsruns) > 0:
+        if self.exclude_lcmsruns is not None and len(self.exclude_lcmsruns) > 0:
             post_exclude = [
                 r for r in post_include if not any(map(r.name.__contains__, self.exclude_lcmsruns))
             ]
@@ -274,41 +279,14 @@
             )
         else:
             post_exclude = post_include
-        self.set_trait("_lcmsruns", post_exclude)
-        if self._lcmsruns:
-            for run in self._lcmsruns:
-                logger.info("Run: %s", run.name)
+        for run in post_exclude:
+            logger.info("Run: %s", run.name)
         logger.info(
             "After filtering, %s LCMS output files are left from experiment '%s'.",
-            len(self._lcmsruns or []),
+            len(post_exclude),
             self.experiment,
-=======
-        self.set_trait('_lcmsruns', self._get_lcmsruns())
-        return self._lcmsruns or []
-
-    def _get_lcmsruns(self, all_lcmsruns: Optional[List[metob.LcmsRun]] = None) -> List[metob.LcmsRun]:
-        if all_lcmsruns is None:
-            all_lcmsruns = dp.get_metatlas_files(experiment=self.experiment, name="%")
-        if self.exclude_files is not None and len(self.exclude_files) > 0:
-            out = [
-                    r
-                    for r in all_lcmsruns
-                    if not any(map(r.name.__contains__, or_default(self.exclude_files, [])))
-            ]
-            logger.info(
-                "Excluding %d LCMS runs containing any of: %s",
-                len(all_lcmsruns) - len(out),
-                self.exclude_files,
-            )
-        else:
-            out = all_lcmsruns
-        for run in out:
-            logger.info("Run: %s", run.name)
-        logger.info(
-            "Number of LCMS output files matching '%s' is: %d.", self.experiment, len(out)
->>>>>>> c0141f2d
         )
-        return out
+        return post_exclude
 
     @property
     def lcmsruns_dataframe(self) -> pd.DataFrame:
