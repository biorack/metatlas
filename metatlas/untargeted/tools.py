import sys
sys.path.insert(0,'/global/common/software/m2650/labkey-api-python') # https://github.com/LabKey/labkey-api-python
from labkey.api_wrapper import APIWrapper
import numpy as np
import pandas as pd
from pathlib2 import PurePath, Path
import os
import requests
from bs4 import BeautifulSoup
from datetime import datetime, time
import time
import subprocess
import math
sys.path.insert(0,'/global/common/software/m2650/metatlas-repo/')
import metatlas.tools.validate_filenames as vfn
import subprocess
import grp
import logging
import paramiko
import zipfile
import shutil
from typing import List, Dict, Union, Optional

#BATCH_FILE_PATH = '/global/common/software/m2650/mzmine_parameters/batch_files/'
#BINARY_PATH = '/global/common/software/m2650/mzmine_parameters/MZmine'
#mzine_batch_params_file = "/global/common/software/m2650/mzmine_parameters/batch_files/mzmine-3.7.2-batchparams.xml"
#mzine_batch_params_file_iqx = "/global/common/software/m2650/mzmine_parameters/batch_files/IQX-mzmine-3.7.2-batchparams.xml"

key_file = '/global/cfs/cdirs/metatlas/labkey_user.txt'
with open(key_file,'r') as fid:
    api_key = fid.read().strip()
labkey_server='metatlas.lbl.gov'
project_name='LIMS/'
api = APIWrapper(labkey_server, project_name, use_ssl=True,api_key=api_key)

def call_logger(log_filename: str, log_level: str, log_format: str):
    logging.basicConfig(filename=log_filename, level=log_level, format=log_format, filemode='a')

def call_logger(log_filename: str, log_level: str, log_format: str, log_to_stdout: bool):
    if log_to_stdout:
        logging.basicConfig(stream=sys.stdout, level=log_level, format=log_format)
    else:
        logging.basicConfig(filename=log_filename, level=log_level, format=log_format, filemode='a')

def start_script(script:str=None) -> str:
    """
    Kick off script with a timestamp for log
    """
    if script is not None:
        return tab_print('Successfully started %s on %s:'%(script,datetime.now()), 0)
    else:
        sys.exit("No script name provided to start_script")

def end_script(script:str=None) -> str:
    """
    End script with a timestamp for log
    """
    if script is not None:
        return tab_print('Successfully completed %s on %s:'%(script,datetime.now()), 0)
    else:
        sys.exit("No script name provided to end_script")

def tab_print(message:str="",indent_level:int=0) -> str:
    """
    Print a message with a specified number of tabs
    """
    return ("\t"*indent_level + message)

def check_for_polarities(output_dir:str=None, parent_dir:str=None) -> list:
    """
    Check for positive and/or negative polarity directories on disk
    to decide how to iterate through project
    """
    pos_dir = os.path.join(output_dir, "%s_%s"%(parent_dir, 'positive'))
    neg_dir = os.path.join(output_dir, "%s_%s"%(parent_dir, 'negative'))
    if os.path.exists(pos_dir) and os.path.exists(neg_dir):
        return ['positive', 'negative']
    elif os.path.exists(pos_dir) and not os.path.exists(neg_dir):
        return ['positive']
    elif not os.path.exists(pos_dir) and os.path.exists(neg_dir):
        return ['negative']
    else:
        return None

def subset_df_by_status(df:pd.DataFrame=None, tasktype:str=None, status:list=[], inverse:bool=False) -> pd.DataFrame:
    """
    Subset a dataframe by status in LIMS
    """
    if inverse == True:
        df_subset = df[~df['%s_pos_status'%tasktype].isin(status) | ~df['%s_neg_status'%tasktype].isin(status)]
    if inverse == False:
        df_subset = df[df['%s_pos_status'%tasktype].isin(status) | df['%s_neg_status'%tasktype].isin(status)]
    return df_subset

def filter_common_bad_project_names(df:pd.DataFrame=None) -> pd.DataFrame:
    """
    Takes a df object (usually from exporting the LIMS untargeted tasks table) and removes
    projects with common strings that are in untargeted tasks which should not be run
    """
    df = df[~(df['parent_dir'].str.contains(' '))]
    df = df[~(df['parent_dir'].str.contains('&'))]
    #df = df[~(df['parent_dir'].str.contains('Niyogi'))]
    df = df[~(df['parent_dir'].str.contains('_partial'))]
    df = df[~(df['parent_dir'].str.contains('_old'))]
    return df

def write_gnps2_task_and_link_to_file(
    task_list: Dict,
    output_dir: str,
    workflow: str
) -> None:
    """
    Takes a list of dictionaries from submit_fbmn_jobs_to_gnps2
    and writes the fbmn task id to a file in the 
    project directory at untarageted_tasks on perlmutter
    """
    experiment = task_list['experiment']
    polarity = task_list['polarity']
    task = task_list['task']['task']
    task_id_filename = os.path.join(output_dir, '%s_%s'%(experiment, polarity), '%s_%s_gnps2-%s-task.txt'%(experiment,polarity,workflow))
    task_link_filename = os.path.join(output_dir, '%s_%s'%(experiment, polarity), '%s_%s_gnps2-%s-link.txt'%(experiment,polarity,workflow))
    if task:
        with open(task_id_filename,'w') as fid:
            fid.write("%s_%s=%s\n"%(experiment,polarity,task))
            final_filename = os.path.basename(task_id_filename)
            logging.info(tab_print("GNPS2 task file for %s mode written to %s for workflow %s"%(polarity,final_filename,workflow), 3))
        with open(task_link_filename,'w') as fid:
            fid.write(url = "https://gnps2.org/status?task=%s"%(task))
            final_filename = os.path.basename(task_link_filename)
            logging.info(tab_print("GNPS2 page link for %s mode written to %s for workflow %s"%(polarity,final_filename,workflow), 3))
    else:
        logging.warning(tab_print("Warning! GNPS2 task ID not found. File not written.", 3))

def zip_and_upload_untargeted_results(
    download_folder: str,
    output_dir: str,
    doc_name: str,
    add_documentation: bool,
    skip_zip_upload: bool,
    abridged_filenames: bool,
    upload: bool,
    overwrite_zip: bool,
    overwrite_drive: bool,
    direct_input: Optional[str] = None,
    min_features_admissible: int = 0
) -> None:
    """
    This function is called by export_untargeted_results.py
    
    Specify the download folder (where the zip files will be saved) and
    the output folder (where task directories are located) in case the info
    in the LIMS table is not accurate
    
    Upload is True (default) when the zip folder will be uploaded to Google Drive

    Overwrite_zip is False (default) when the zip folder will not be created if it already exists in download_folder

    Overwrite_drive is False (default) when the zipped folder will not be uploaded to Google Drive if it exists there already

    Direct_input is None (default) when all available projects will undergo zip and upload. Set direct_input
    to a csv list of project names if you only want to run this function on specific untargeted_tasks

    Min_features_admissible is 0 (default) if you want the function to zip and upload only when there are more than 0 features
    """
    if skip_zip_upload:
        logging.info("Skipping Step 7/7: Zipping up and (optionally) uploading output folders to gdrive...")
        return
    logging.info("Step 7/7: Zipping up and (optionally) uploading output folders to gdrive...")
    df = get_table_from_lims('untargeted_tasks')
    df = filter_common_bad_project_names(df)
    if direct_input is not None:
        df = df[df['parent_dir'].isin(direct_input)]
    status_list = ['07 complete']
    if direct_input is None:
        df = subset_df_by_status(df,'fbmn',status_list)
        df = subset_df_by_status(df,'mzmine',status_list)
        df = subset_df_by_status(df,'mzmine',['09 error'],inverse=True) # Make sure one of the polarities doesn't have an error
        df = subset_df_by_status(df,'fbmn',['09 error'],inverse=True) # Make sure one of the polarities doesn't have an error
    if df.empty:
        logging.info(tab_print("No completed untargeted results to zip and upload!", 1))
        return
    if not df.empty:
        logging.info(tab_print("%s project(s) total with complete mzmine and fbmn status."%(df.shape[0]), 1))
        zip_count = 0
        upload_count = 0
        for i,row in df.iterrows():
            project_name = row['parent_dir']
            output_zip_archive = os.path.join(download_folder,'%s.zip'%project_name)
            polarity_list = check_for_polarities(output_dir,project_name)
            if overwrite_zip==False and os.path.exists(output_zip_archive):
                #logging.warning(tab_print("Warning! Zip archive for %s exists. Set overwrite_zip to True if you want to replace. Skipping zip and upload..."%(project_name), 1))
                continue
            if overwrite_zip==True or not os.path.exists(output_zip_archive):
                if polarity_list is None:
                    logging.warning(tab_print("Warning! Project %s does not have a negative or a positive polarity directory. Skipping..."%(project_name), 1))
                    continue
                # Create variables for possible polarity directories and files
                neg_directory = os.path.join(output_dir, '%s_%s'%(project_name, 'negative'))
                pos_directory = os.path.join(output_dir, '%s_%s'%(project_name, 'positive'))
                neg_mzmine_file = os.path.join(neg_directory, '%s_negative_peak-height.csv'%project_name)
                pos_mzmine_file = os.path.join(pos_directory, '%s_positive_peak-height.csv'%project_name)
                neg_fbmn_file = os.path.join(neg_directory, '%s_negative_gnps2-fbmn-library-results.tsv'%project_name)
                pos_fbmn_file = os.path.join(pos_directory, '%s_positive_gnps2-fbmn-library-results.tsv'%project_name)
                if 'negative' in polarity_list and 'positive' in polarity_list:
                    # Check that mzmine and fbmn "marker" files exist, they've probably finished sucessfully (double-check since status need to all be 'complete' above)
                    if os.path.exists(neg_mzmine_file) and os.path.exists(pos_mzmine_file) and os.path.exists(neg_fbmn_file) and os.path.exists(pos_fbmn_file):
                        try:
                            recursive_chown(neg_directory, 'metatlas')
                            recursive_chown(pos_directory, 'metatlas')
                        except:
                            logging.info(tab_print("Note: Could not change group ownership of %s or %s."%(neg_directory,pos_directory), 1))
                        neg_feature_counts = check_peak_height_table(neg_mzmine_file)
                        pos_feature_counts = check_peak_height_table(pos_mzmine_file)
                        if (neg_feature_counts + pos_feature_counts) > min_features_admissible:
                            neg_directory = os.path.join(output_dir, '%s_%s'%(project_name, 'negative'))
                            pos_directory = os.path.join(output_dir, '%s_%s'%(project_name, 'positive'))
                            # Get rid of the mzmine job id files
                            neg_mzmine_job_id_filename = os.path.join(neg_directory,'%s_%s_mzmine-job-id.txt'%(project_name, 'negative'))
                            pos_mzmine_job_id_filename = os.path.join(pos_directory,'%s_%s_mzmine-job-id.txt'%(project_name, 'positive'))
                            if os.path.exists(neg_mzmine_job_id_filename):
                                os.remove(neg_mzmine_job_id_filename)
                            if os.path.exists(pos_mzmine_job_id_filename):
                                os.remove(pos_mzmine_job_id_filename)

                            zip_untargeted_results(target_dirs=[neg_directory,pos_directory], abridged_filenames=abridged_filenames, \
                                                   add_documentation=add_documentation, download_folder=download_folder, doc_name=doc_name, output_zip_archive=output_zip_archive)
                            zip_count += 1

                            if upload == True and os.path.exists(output_zip_archive):
                                upload_success = upload_to_google_drive(output_zip_archive,overwrite_drive)
                                if upload_success:
                                    upload_count += 1
                        else:
                            logging.warning(tab_print("Warning! Project %s has less than %s features in the %s peak height table(s). Skipping zip and upload..."%(project_name,min_features_admissible,polarity_list), 1))
                            continue
                elif not 'negative' in polarity_list and 'positive' in polarity_list:
                    if os.path.exists(pos_mzmine_file) and os.path.exists(pos_fbmn_file):
                        try:
                            recursive_chown(pos_directory, 'metatlas')
                        except:
                            logging.info(tab_print("Note: Could not change group ownership of %s."%(pos_directory), 1))
                        pos_feature_counts = check_peak_height_table(pos_mzmine_file)
                        if pos_feature_counts > min_features_admissible:
                            pos_directory = os.path.join(output_dir, '%s_%s'%(project_name, 'positive'))
                            # Get rid of the mzmine job id files
                            pos_mzmine_job_id_filename = os.path.join(output_dir,'%s_%s'%(project_name, 'positive'),'%s_%s_mzmine-job-id.txt'%(project_name, 'positive'))
                            if os.path.exists(pos_mzmine_job_id_filename):
                                os.remove(pos_mzmine_job_id_filename)

                            zip_untargeted_results(target_dirs=[pos_directory], abridged_filenames=abridged_filenames, \
                                                   add_documentation=add_documentation, download_folder=download_folder, doc_name=doc_name, output_zip_archive=output_zip_archive)
                            zip_count += 1

                            if upload == True and os.path.exists(output_zip_archive):
                                upload_success = upload_to_google_drive(output_zip_archive,overwrite_drive)
                                if upload_success:
                                    upload_count += 1
                        else:
                            logging.warning(tab_print("Warning! Project %s has less than %s features in the %s peak height table(s). Skipping zip and upload..."%(project_name,min_features_admissible,polarity_list), 1))
                            continue
                elif 'negative' in polarity_list and not 'positive' in polarity_list:
                    if os.path.exists(neg_mzmine_file) and os.path.exists(neg_fbmn_file):
                        try:
                            recursive_chown(neg_directory, 'metatlas')
                        except:
                            logging.info(tab_print("Note: Could not change group ownership of %s."%(neg_directory), 1))
                        neg_feature_counts = check_peak_height_table(neg_mzmine_file)
                        if neg_feature_counts > min_features_admissible:
                            neg_directory = os.path.join(output_dir, '%s_%s'%(project_name, 'negative'))
                            # Get rid of the mzmine job id files
                            neg_mzmine_job_id_filename = os.path.join(output_dir,'%s_%s'%(project_name, 'negative'),'%s_%s_mzmine-job-id.txt'%(project_name, 'negative'))
                            if os.path.exists(neg_mzmine_job_id_filename):
                                os.remove(neg_mzmine_job_id_filename)

                            zip_untargeted_results(target_dirs=[neg_directory], abridged_filenames=abridged_filenames, \
                                                   add_documentation=add_documentation, download_folder=download_folder, doc_name=doc_name, output_zip_archive=output_zip_archive)
                            zip_count += 1

                            if upload == True and os.path.exists(output_zip_archive):
                                upload_success = upload_to_google_drive(output_zip_archive,overwrite_drive)
                                if upload_success:
                                    upload_count += 1
                        else:
                            logging.warning(tab_print("Warning! Project %s has less than %s features in the %s peak height table(s). Skipping zip and upload..."%(project_name,min_features_admissible,polarity_list), 1))
                            continue
        
        if zip_count == 0:
            logging.info(tab_print("No new untargeted projects to be zipped.", 1))
        
        logging.info(tab_print("%s new untargeted projects completed and uploaded."%(upload_count), 1))


def zip_untargeted_results(
    abridged_filenames: bool,
    doc_name: str,
    add_documentation: bool,
    target_dirs: Optional[List[str]] = None,
    download_folder: Optional[str] = None,
    output_zip_archive: Optional[str] = None
) -> None:
    if target_dirs is None:
        logging.warning(tab_print("Warning! No target directory provided for renaming untargeted results files, but rename function is set to True.", 1))
        return
    if output_zip_archive is None:
        logging.warning(tab_print("Warning! No output zip archive provided for zipping untargeted results files, but zip function is set to True.", 1))
        return
    if download_folder is None:
        logging.warning(tab_print("Warning! No download location is provided for untargeted results.", 1))
        return

    # Zip the renamed files
    if add_documentation == True:
        logging.info(tab_print("Downloading latest GNPS2 user guide documentation to add to zip...", 1))
        doc_present = add_gnps2_documentation(download_folder=download_folder,doc_name=doc_name)
        if doc_present:
            if len(target_dirs) == 2:
                cmd = 'zip -rjq - %s %s %s >%s'%(target_dirs[0],target_dirs[1],os.path.join(download_folder,doc_name),output_zip_archive)
            elif len(target_dirs) == 1:
                cmd = 'zip -rjq - %s %s >%s'%(target_dirs[0],os.path.join(download_folder,doc_name),output_zip_archive)
        else:
            logging.warning(tab_print("Warning! Add documentation flag is True but GNPS2 user guide documentation not available. Not adding to zip...", 2))
            if len(target_dirs) == 2:
                cmd = 'zip -rjq - %s %s >%s'%(target_dirs[0],target_dirs[1],output_zip_archive)
            elif len(target_dirs) == 1:
                cmd = 'zip -rjq - %s >%s'%(target_dirs[0],output_zip_archive)
    else:
        if len(target_dirs) == 2:
            cmd = 'zip -rjq - %s %s >%s'%(target_dirs[0],target_dirs[1],output_zip_archive)
        elif len(target_dirs) == 1:
            cmd = 'zip -rjq - %s >%s'%(target_dirs[0],output_zip_archive)
    os.system(cmd)
    logging.info(tab_print("New untargeted results in %s zipped"%(target_dirs), 1))
    
    if abridged_filenames is True:
        rename_untargeted_files_in_archive(output_zip_archive=output_zip_archive)
    
    # Change permissions of resulting zip
    try:
        recursive_chown(output_zip_archive, 'metatlas')
    except:
        logging.info(tab_print("Note: Could not change group ownership of %s."%(output_zip_archive), 2))


def rename_untargeted_files_in_archive(
    output_zip_archive: Optional[str] = None
) -> None:
    if output_zip_archive is None:
        logging.warning(tab_print("Warning! No output zip archive provided for renaming untargeted results files, but rename function is set to True.", 1))
        return

    project_name = os.path.splitext(os.path.basename(output_zip_archive))[0]

    if len(project_name.split('_')) >= 9:
        date = project_name.split('_')[0]
        department = project_name.split('_')[1]
        submitter = project_name.split('_')[2]
        pid = project_name.split('_')[3]
        chromatography = project_name.split('_')[7]
    else:
        logging.info(tab_print("Note! Project name %s has fewer than expected fields. Skipping renaming files before zip..."%(project_name), 1))
        return

    # Check if project name follows the standard naming convention
    if not any(substring.lower() in chromatography.lower() for substring in ['C18', 'LIPID', 'HILIC']) or \
       not date.isdigit() or len(date) != 8:
            logging.warning(tab_print("Warning! Project name %s does not follow the standard naming convention. Skipping renaming files before zip..."%(project_name), 1))
            logging.warning(tab_print("Here is what could be extracted: Date: %s, Department: %s, Submitter: %s, PID: %s, Chromatography: %s"%(date, department, submitter, pid, chromatography), 2))
            return
    else:
        new_project_name = f"{date}_{department}_{submitter}_{pid}_{chromatography}"

    # Unzip the archive and rename all files
    temp_dir = f"/tmp/{project_name}"
    os.makedirs(temp_dir, exist_ok=True)
    try:
        with zipfile.ZipFile(output_zip_archive, 'r') as zip_ref:
            zip_ref.extractall(temp_dir)

        for root, _, files in os.walk(temp_dir):
            for file in files:
                if project_name in file:
                    new_file_name = file.replace(project_name, new_project_name)
                    os.rename(os.path.join(root, file), os.path.join(root, new_file_name))

        new_zip_path = output_zip_archive + ".new"
        with zipfile.ZipFile(new_zip_path, 'w') as zip_ref:
            for root, _, files in os.walk(temp_dir):
                for file in files:
                    file_path = os.path.join(root, file)
                    arcname = os.path.relpath(file_path, temp_dir)
                    zip_ref.write(file_path, arcname)

        # Overwrite the existing archive with the new zip file
        shutil.move(new_zip_path, output_zip_archive)
    except Exception as e:
        logging.error(tab_print(f"Error processing the zip archive: {e}", 2))
    finally:
        shutil.rmtree(temp_dir)

def check_peak_height_table(peak_height_file: str) -> None:
    """
    Open the peak_height.csv file created by MZmine
    and count the number of lines (minus the header)
    """
    cmd = 'cat %s | wc -l'%peak_height_file
    result = subprocess.run(cmd,stdout=subprocess.PIPE, shell=True)
    if result:
        feature_counts = (int(result.stdout.strip())-1) # Subtract the header line
        return feature_counts
    else:
        return 0

def add_gnps2_documentation(
    download_folder: str,
    doc_name: str = None
) -> bool:
    if doc_name is None:
        logging.warning(tab_print("Warning! GNPS2 user guide documentation file name not provided. Not downloaded!", 2))
        return False
    cmd = f'/global/cfs/cdirs/m342/USA/shared-envs/rclone/bin/rclone copy --update ben_lbl_gdrive:/untargeted_outputs/{doc_name} {download_folder}'
    subprocess.check_output(cmd, shell=True)
    check_download = f'ls -l {download_folder} | grep "{doc_name}"'
    check_download_out = subprocess.check_output(check_download, shell=True)
    if check_download_out.decode('utf-8').strip():
        logging.info(tab_print("GNPS2 user guide documentation (%s) downloaded."%(doc_name), 2))
        return True
    else:
        logging.warning(tab_print("Warning! GNPS2 user guide documentation not downloaded!", 2))
        return False
    
def upload_to_google_drive(
    file_path: str, 
    overwrite: bool = False
) -> bool:
    """
    Upload a file (usually a zip) to the metabolomics untargeted outputs google
    drive folder using rclone 
    Check credentials in the rclone config file using /global/cfs/cdirs/m342/USA/shared-envs/rclone/bin/rclone config file
    or /global/cfs/cdirs/m342/USA/shared-envs/rclone/bin/rclone listremotes
    """
    project_folder = os.path.basename(file_path)
    logging.info(tab_print("Uploading zip to Google Drive...", 2))
    if overwrite == True: # Use --update flag in rclone to overwrite remote zip if it's older than the local zip
        # Do the upload
        upload_command = f'/global/cfs/cdirs/m342/USA/shared-envs/rclone/bin/rclone copy --update {file_path} ben_lbl_gdrive:/untargeted_outputs'
        try:
            subprocess.check_output(upload_command, shell=True)
        except:
            logging.critical(tab_print("Warning! Google Drive upload failed on upload with overwrite=%s with exception on command %s"%(overwrite, upload_command), 3))
            return False
        # Check that upload worked
        check_upload_command = f'/global/cfs/cdirs/m342/USA/shared-envs/rclone/bin/rclone ls ben_lbl_gdrive:/untargeted_outputs | grep "{project_folder}"'
        try:
            check_upload_out = subprocess.check_output(check_upload_command, shell=True)
            if check_upload_out.decode('utf-8').strip():
                logging.info(tab_print("Google Drive upload confirmed!", 3))
                return True
            else:
                logging.warning(tab_print("Warning! Google Drive upload check failed. Upload may not have been successful.", 3))
                return False
        except:
            logging.warning(tab_print("Warning! Google Drive upload failed on upload check with overwrite=%s with exception on %s"%(overwrite,check_upload_command), 3))
            return False
    if overwrite == False:
        # Overwrite is False, so first check if the project folder already exists on Google Drive
        check_upload_command = f'/global/cfs/cdirs/m342/USA/shared-envs/rclone/bin/rclone ls ben_lbl_gdrive:/untargeted_outputs | grep "{project_folder}"'
        try:
            check_upload_out = subprocess.check_output(check_upload_command, shell=True)
            if check_upload_out.decode('utf-8').strip():
                logging.info(tab_print("Note: Overwrite is False and Google Drive folder for %s already exists. Skipping upload..."%(project_folder), 2))
                return False
        except: # Nothing was returned from the check
            upload_command = f'/global/cfs/cdirs/m342/USA/shared-envs/rclone/bin/rclone copy --ignore-existing {file_path} ben_lbl_gdrive:/untargeted_outputs'
            try:
                subprocess.check_output(upload_command, shell=True)
                try:
                    check_upload = f'/global/cfs/cdirs/m342/USA/shared-envs/rclone/bin/rclone ls ben_lbl_gdrive:/untargeted_outputs | grep "{project_folder}"'
                    check_upload_out = subprocess.check_output(check_upload, shell=True)
                    if check_upload_out.decode('utf-8').strip():
                        logging.info(tab_print("Google Drive upload confirmed!", 3))
                        return True
                    else:
                        logging.warning(tab_print("Warning! Google Drive upload check failed. Upload may not have been successful.", 3))
                        return False
                except:
                    logging.warning(tab_print("Warning! Google Drive upload check failed with overwrite=%s with exception on %s"%(overwrite,check_upload_command), 3))
                    return False
            except:
                logging.critical(tab_print("Warning! Google Drive upload command failed with overwrite=%s with exception on %s"%(overwrite,upload_command), 3))
                return False

def submit_gnps2_job(
    params: str,
    username: str
) -> dict:
    """
    Submit jobs to GNPS2 servers by passing parameters
    """
    if not params or not username:
        print("Params and username are required to submit FBMN jobs")
        return
    ##### Pick up secret file and extract password
    with open('/global/cfs/cdirs/metatlas/gnps2/gnps2_%s.txt'%username,'r') as fid:
        t = fid.read()
    t = t.split('\n')[0]
    var, pword = t.split('=')
    password = pword.replace('"', '').replace("'", '').strip()
    if not password:
        print("Password is required to submit GNPS2 jobs")
        return

    url = "https://gnps2.org/launchworkflow"

    # First lets login with a session
    session = requests.Session()
    login_data = {"username": username, "password": password}
    session.post("https://gnps2.org/login", data=login_data)

    # Submitting the job
    response = session.post(url, data=params)
    return response.json()

def get_untargeted_status(
    direct_input: str = None,
    print_recent: str = None
) -> None:
    """
    Print the status of a user-defined list of projects
    by calling this function with a csv list of project names
    """
    status_df_list = []
    tab_print("Getting full table from LIMS...", 1)
    df = get_table_from_lims('untargeted_tasks')
    df = filter_common_bad_project_names(df)
    if direct_input is not None:
        df = df[df['parent_dir'].isin(direct_input)]
    if df.empty:
        tab_print("Could not find untargeted tasks to report! Check that the input argument is a single comma-separated list", 1)
        return
    if not df.empty:
        # Get all projects in gdrive
        all_gdrive_projects_cmd = f'/global/cfs/cdirs/m342/USA/shared-envs/rclone/bin/rclone lsl ben_lbl_gdrive:/untargeted_outputs'
        try:
            all_gdrive_projects = subprocess.check_output(all_gdrive_projects_cmd, shell=True)
            all_gdrive_projects_list = all_gdrive_projects.decode('utf-8').strip().split('\n')
            all_gdrive_projects_df = [row.split() for row in all_gdrive_projects_list]
            all_gdrive_projects_df = pd.DataFrame(all_gdrive_projects_df)
        except:
            tab_print("Warning! Could not get list of projects from Google Drive. Skipping status report...", 1)
            return
        for i,row in df.iterrows():
            project_name = row['parent_dir']
            archive = project_name + ".zip"
            if archive in all_gdrive_projects_df[3].values:
                row['gdrive_status'] = '08 uploaded'
                day = all_gdrive_projects_df[all_gdrive_projects_df[3] == archive][1].values[0]
                time = all_gdrive_projects_df[all_gdrive_projects_df[3] == archive][2].values[0]
                row['upload_date'] = f"{str(day)} {str(time)}"
            else:
                row['gdrive_status'] = '14 not uploaded'
                row['upload_date'] = 'NA'

            status_df_list.append(row[['Modified', 'parent_dir', 'mzmine_pos_status', 'mzmine_neg_status', 'fbmn_pos_status', 'fbmn_neg_status', 'gdrive_status','upload_date']])
    
    total_status_df = pd.DataFrame(status_df_list)
    total_status_df = total_status_df.sort_values(by='Modified', ascending=True)

    if isinstance(print_recent, int):
        print(total_status_df.tail(print_recent).to_csv(sep='\t', index=False))
    else:
        print(total_status_df.to_csv(sep='\t', index=False))

def recursive_chown(
    basepath: Union[str, bytes, os.PathLike],
    group_name: str
) -> None:
    """
    Given a path (to a file or directory) this function will recursively (if directory)
    change the group ownership to the specified group name
    """
    gid = grp.getgrnam(group_name).gr_gid
    for root, dirs, files in os.walk(basepath):
        for dir_name in dirs:
            os.chown(os.path.join(root, dir_name), -1, gid)
        for file_name in files:
            os.chown(os.path.join(root, file_name), -1, gid)
    os.chown(basepath, -1, gid)  # Also change the ownership of the base directory itself

def download_from_url(
    url: str,
    target_path: Union[str, bytes, os.PathLike]
) -> None:
    """
    This function takes a URL and a target path (on disk) and downloads the contents
    of the URL with requests.get() and writes the contents to the target path
    """
    response = requests.get(url, stream=True)
    if response.status_code == 200:
        with open(target_path, 'wb') as f:
            f.write(response.raw.read())
        return True
    else:
        return False


def get_recent_mgf_files(
    output_dir:str = None,
    time_back:float = 30
) -> List[str]:
    """
    This finds all recent mgf files in all folders in output_dir
    and passes them to the remove_contaimant_from_mgf function
    """
    # Get the current time
    now = time.time()
    # Calculate the time time_back days ago
    time_30_days_ago = now - time_back*24*60*60
    # Convert the time to the format used by the find command
    time_30_days_ago = time.strftime('%Y%m%d', time.gmtime(time_30_days_ago))
    # Run the find command with date modified
    command = f"find {output_dir} -name '*.mgf' -type f -newermt {time_30_days_ago}"
    recent_files = subprocess.check_output(command, shell=True).decode().split('\n')
    return recent_files

def remove_contaminant_from_mgf(
    f: str = None
) -> None:
    """
    This accepts a file path to an mgf file and removes the contaminant
    peak(s) from the file
    """
    if 'negative' in f:
        target = 202.07880
        diff = target * 5 / 1e6
    elif 'positive' in f:
        target = 202.07770
        diff = target * 5 / 1e6
    else:
        logging.critical(tab_print("Error: Could not determine polarity of file %s"%(f), 1))
        return
    
    # Open the file for reading
    with open(f, 'r') as file:
        # Read all lines from the file
        lines = file.readlines()

    # Filter the lines that contain a number within the range
    filtered_lines = [line for line in lines if not any(abs(float(num)-target)<diff for num in line.split() if num.replace('.', '', 1).isdigit())]
    
    if len(filtered_lines)<len(lines):
        removed_lines = len(lines)-len(filtered_lines)
        file_path = os.path.basename(f)
        logging.info(tab_print("Deleting %s lines from %s"%(removed_lines,file_path), 1))
        # Open the file for writing
        with open(f, 'w') as file:
            # Write the lines back
            file.writelines(filtered_lines)

def remove_mgf_contaminants(
    output_dir:str = None,
    time_back:float = 30
) -> None:
    """
    This script is called in run_fbmn.py before submitting to GNPS2

    This wrapper script will call the two relevant functions
    """
    recent_files = get_recent_mgf_files(output_dir=output_dir,time_back=time_back)
    for f in recent_files:
        if f:
            remove_contaminant_from_mgf(f)

def get_table_from_lims(
    table: str,
    columns: Optional[List[str]] = None,
    max_rows: Union[int, float] = 1e6
) -> pd.DataFrame:
    """
    Downloads table from LIMS and returns a pandas dataframe.
    Table should be the name of a valid "list" in LIMS
    """
    if columns is None:
        sql = """SELECT * FROM %s;"""%table
    else:
        sql = """SELECT %s FROM %s;"""%(','.join(columns),table)
    # base execute_sql
    schema = 'lists'
    sql_result = api.query.execute_sql(schema, sql,max_rows=max_rows,timeout=10000)
    if sql_result is None:
        print(('Execute_sql: Failed to load results from ' + schema + '.' + table))
        return None
    else:
        df = pd.DataFrame(sql_result['rows'])
        df = df[[c for c in df.columns if not c.startswith('_')]]
        return df

def update_table_in_lims(
    df: pd.DataFrame,
    table: str,
    method: str = 'update',
    max_size: int = 1000,
    pause_time: Optional[float] = None
) -> None:
    """
    Note: Do ~1000 rows at a time.  Any more and you get a 504 error.  Maybe increasing the timeout would help.
    In the header, timeout is a variable that gets set.  Check to see what its set to.  Maybe increasing it would let
    more rows be updated at a time
    
    method can be 'update','insert',or 'delete'

    Use it like this:
    update_table_in_lims(df_lims,'mzml_files')
    whatever is in 'name' or 'Key' will replace whatever used to be there with the other columns
    """
    N = math.ceil(float(df.shape[0]) / max_size)
    for i in range(N):
        start_idx = i * max_size
        end_idx = min((i + 1) * max_size, df.shape[0])
        sub_df = df.iloc[start_idx:end_idx]
        payload = sub_df.to_dict('records')
        if method == 'update':
            api.query.update_rows('lists', table, payload, timeout=10000)
        elif method == 'insert':
            api.query.insert_rows('lists', table, payload, timeout=10000)
        elif method == 'delete':
            api.query.delete_rows('lists', table, payload, timeout=10000)
        else:
            logging.critical(tab_print('ERROR: Nothing to do.  Method %s is not programmed' % (method), 2))
        if pause_time is not None:
            time.sleep(pause_time)


def check_gnps2_status(taskid:str = None):
    """
    This function takes a alphanumeric task ID from a GNPS2 run
    and returns the status and version of the run from a static
    HTML page (accessible to anyone)
    """
    url = 'https://gnps2.org/status?task=%s'%taskid
    d = requests.get(url)
    try:
        soup = BeautifulSoup(d.content, 'html.parser')
        version = soup.find("td", text="Version").find_next_sibling("td").text
        status = soup.find("td", text="Status").find_next_sibling("td").text
        if status and version:
            return status, version
        else:
            return 'N/A','N/A'
    except:
        return 'N/A','N/A'

def mirror_project_metadata_to_gnps2(
    project: str,
    polarity: str,
    output_dir: str,
    username: str = "bpbowen"
) -> None:
    """
    Mirrors MZmine results to GNPS2.

    This function loads a password from a file and uses it to mirror
    MZmine results to GNPS2 for a given project and polarity.

    Parameters:
    - project (str): The name of the project.
    - polarity (str): The polarity of the results (e.g., 'positive' or 'negative').
    - username (str): The username for GNPS2. Default is 'bpbowen'.
    """
    # Load password from file
    with open('/global/cfs/cdirs/metatlas/gnps2/gnps2_bpbowen.txt', 'r') as f:
        for line in f:
            if line.startswith('MYVARIABLE='):
                password = line.strip().split('=')[1].replace('"', '')
                break

    if not password:
        logging.error(tab_print("Password is required to mirror data to GNPS2. Exiting", 3))
        return
    
    logging.info(tab_print("Mirroring MZmine results for %s to GNPS2..."%(project), 3))

    project_directory = f"{project}_{polarity}"
    local_directory = os.path.join(output_dir, project_directory)
    remote_directory = f"/untargeted_tasks/{project_directory}"
    remote_host = "sftp.gnps2.org"
    remote_port = 443
    remote_user = username

    try:
        transport = paramiko.Transport((remote_host, remote_port))
        transport.connect(username=remote_user, password=password)
        sftp = paramiko.SFTPClient.from_transport(transport)
    except paramiko.SSHException as e:
        logging.error(f"Failed to connect to GNPS2: {e}")
        return
    
    try:
        sftp.mkdir(remote_directory)
    except Exception as e:
        logging.warning(f"Did not create remote directory {remote_directory} at GNPS2 for reason: {e}")

    try:
        local_directory = Path(local_directory)
        logging.info("Walking through local directory %s and uploading metadata to GNPS2..."%(local_directory))
        for file_path in local_directory.rglob('*'):
            if file_path.is_file() and file_path.suffix in ('.tab'):
                logging.info("Uploading %s to GNPS2..." % file_path.name)
                local_path = str(file_path)
                remote_path = f"{remote_directory}/{file_path.name}"
                sftp.put(local_path, remote_path)
                logging.info(f"Uploaded {file_path.name} to GNPS2...")
        sftp.close()
        transport.close()
        logging.info(tab_print(f"Completed metadata mirror to GNPS2 for {project}...", 3))
    except:
        logging.error(tab_print(f"Failed to mirror metadata for {project} to GNPS2", 3))
        return


def mirror_raw_data_to_gnps2(
    project: str,
    polarity: str,
    username: str,
    raw_data_dir: str,
    raw_data_subdir: Optional[str] = None
) -> None:
    """
    Mirrors raw data (mzML files) to GNPS2.

    This function loads a password from a file and uses it to mirror
    raw data (mzML files) to GNPS2 for a given project and polarity.

    Parameters:
    - project: The name of the project.
    - polarity: The polarity of the data (e.g., 'positive' or 'negative').
    - username: The username for GNPS2. Usually is 'bpbowen'.
    - raw_data_dir: The directory containing the raw data.
    - raw_data_subdir : The subdirectory within the raw data directory. Default is None.
    """
    # Load password from file
    password = None
    try:
        with open('/global/cfs/cdirs/metatlas/gnps2/gnps2_bpbowen.txt', 'r') as f:
            for line in f:
                if line.startswith('MYVARIABLE='):
                    password = line.strip().split('=')[1].replace('"', '')
                    break
    except FileNotFoundError:
        logging.error("Password file not found. Exiting.")
        return

    if not password:
        logging.error("Password is required to mirror data to GNPS2. Exiting.")
        return
    
    logging.info(f"Mirroring raw data (mzML files) for {project} to GNPS2...")

    if raw_data_subdir is None: # This means we'll have to try to infer the locations of the mzML files from the project name
        _, validate_department, _ = vfn.field_exists(PurePath(project), field_num=1)
        try:
            subdir = validate_department.lower()
            if subdir == 'eb':
                subdir = 'egsb'
            check_project_raw_dir = os.path.join(raw_data_dir,subdir,project)
            if os.path.exists(check_project_raw_dir):
                local_directory = check_project_raw_dir
            else:
                possible_subdirs = ["jgi", "egsb", "akuftin", "agolini", "kblouie"]
                for subdir in possible_subdirs:
                    check_project_raw_dir = os.path.join(raw_data_dir, subdir, project)
                    if os.path.exists(check_project_raw_dir):
                        local_directory = check_project_raw_dir
                        break
                else:
                    logging.error(f"Raw data directory for {project} could not be found after trying several possible alternatives. Not creating metadata.")
                    return
        except Exception as e:
            logging.error(tab_print(f"Error when trying to locate mzML files on disk: {e}", 2))
            return
    else:
        local_directory = os.path.join(raw_data_dir,raw_data_subdir,project)
        if not os.path.exists(local_directory):
            logging.error(tab_print(f"Raw data directory for {project} could not be found at user-supplied location of {raw_data_dir}/{raw_data_subdir}. Not creating metadata.", 2))
            return

    local_directory = Path(local_directory)
    remote_subdir = local_directory.parent.name # Use the same subdir as on perlmutter instead of inferring from the project name directly
    remote_directory = f"/raw_data/{remote_subdir}/{project}"
    polarity_directory = f"{remote_directory}/{polarity}"
    remote_host = "sftp.gnps2.org"
    remote_port = 443
    remote_user = username

    try:
        transport = paramiko.Transport((remote_host, remote_port))
        transport.connect(username=remote_user, password=password)
        sftp = paramiko.SFTPClient.from_transport(transport)
    except paramiko.SSHException as e:
        logging.error(f"Failed to connect to GNPS2: {e}")
        return

    polarity_short = f"_{polarity[:3].upper()}_"
    try:
        sftp.mkdir(remote_directory)
    except Exception as e:
        logging.error(f"Failed to create remote directory {remote_directory} at GNPS2. Not mirroring: {e}")
        return
    try:
        sftp.mkdir(polarity_directory)
    except Exception as e:
        logging.error(f"Failed to create remote directory {polarity_directory} at GNPS2. Not mirroring: {e}")
        return

    try:
        logging.info("Walking through local directory %s and uploading mzML files to GNPS2..."%(local_directory))
        for file_path in local_directory.rglob('*'):
            if file_path.is_file() and file_path.suffix == '.mzML' and polarity_short in file_path.name:
                logging.info("Uploading %s to GNPS2..." % file_path.name)
                local_path = str(file_path)
                remote_path = f"{polarity_directory}/{file_path.name}"
                sftp.put(local_path, remote_path)
                logging.info(f"Uploaded {file_path.name} to GNPS2...")

        sftp.close()
        transport.close()
        logging.info(f"Completed raw data mirror to GNPS2 for {project}...")
    except Exception as e:
        logging.error(f"Failed to mirror raw data for {project} to GNPS2: {e}")
        return

def submit_fbmn_jobs_to_gnps2(
    overwrite_fbmn: bool,
    output_dir: str,
    skip_fbmn_submit: bool,
    #skip_mirror_raw_data: bool,
    #skip_mirror_mzmine_results: bool,
    direct_input: Optional[str] = None,
) -> None:
    """
    finds waiting or errored fbmn tasks (which also have complete mzmine status)
    submits the tasks to GNPS2
    updates the LIMS table with status running if successful

    Direct_input is None (default) when all waiting or errorer tasks will be considered for submission. Set direct_input
    to a csv list of project names if you only want to run this function on specific untargeted_tasks
    """
    if skip_fbmn_submit:
        logging.info('Skipping FBMN Submission...')
        return
    logging.info('Submitting new FBMN jobs to GNPS2...')
    tasktype = 'fbmn'
    df = get_table_from_lims('untargeted_tasks')
    df = filter_common_bad_project_names(df)
    if direct_input is not None:
        df = df[df['parent_dir'].isin(direct_input)]
    status_list = ['13 waiting','09 error']
    if direct_input is None:
        df = subset_df_by_status(df,tasktype,status_list)
        df = subset_df_by_status(df,'mzmine',['07 complete']) # Also want to check that mzmine is complete before submitting fbmn
        df = subset_df_by_status(df,'mzmine',['09 error'], inverse=True) # Do not submit if mzmine has any error statuses
    if df.empty:
        logging.info(tab_print("No new FBMN jobs to submit!", 1))
        return
    # if df.shape[0] > 20:
    #     logging.info(tab_print('There are too many new projects to be submitted (%s), please check if this is accurate. Exiting script.'%(df.shape[0]), 1))
    #     return
    if not df.empty:
        logging.info(tab_print("Total of %s projects(s) with FBMN status %s and MZmine status ['07 complete'] to submit to GNPS2"%(df.shape[0],status_list), 1))
        index_list = []
        for i,row in df.iterrows():
            project_name = row['parent_dir']
            logging.info(tab_print("Working on project %s:"%(project_name), 1))
            polarity_list = check_for_polarities(row['output_dir'],project_name)
            if polarity_list is None:
                logging.warning(tab_print("Warning! Project %s does not have a negative or a positive polarity directory. Skipping..."%(project_name), 2))
                continue
            for polarity in polarity_list:
                polarity_short = polarity[:3]
                pathname = os.path.join(row['output_dir'],'%s_%s'%(project_name,polarity))
                fbmn_filename = os.path.join(pathname,'%s_%s_gnps2-fbmn-task.txt'%(project_name,polarity))
                
                # Bail out conditions
                if row['%s_%s_status'%(tasktype,polarity_short)] == '12 not relevant':
                    continue
                if row['%s_%s_status'%('mzmine',polarity_short)] != '07 complete':
                    continue
                if os.path.isfile(fbmn_filename)==True and overwrite_fbmn==False:
                    continue

                if row['%s_%s_status'%(tasktype,polarity_short)] == '09 error':
                    logging.warning(tab_print("Warning! %s in %s mode has an error status. Removing existing GNPS2 task ID file and attempting to resubmit..."%(project_name,polarity), 2))
                    os.remove(fbmn_filename) # Remove failed task ID file in order to submit again

                # Get mzmine results files and metadata file to GNPS2 before starting FBMN job
                logging.info(tab_print("Mirroring project metadata to GNPS2 for molecular networking...", 2))
                mirror_project_metadata_to_gnps2(project=project_name,polarity=polarity,output_dir=row['output_dir'],username="bpbowen")

                # logging.info(tab_print("Ensuring MZmine results are at GNPS2 before submitting FBMN job...", 2))
                # if skip_mirror_mzmine_results is False:
                #     mirror_mzmine_results_to_gnps2(project=project_name,polarity=polarity,output_dir=output_dir,username="bpbowen")
                # else:
                #     logging.info(tab_print("Skipping MZmine results mirroring to GNPS2...", 2))

                description = '%s_%s'%(project_name,polarity)
                pathname = os.path.join(row['output_dir'],description)
                mzmine_task_filename = os.path.join(pathname,'%s_gnps2-mzmine-task.txt'%(description))
                with open(mzmine_task_filename,'r') as fid:
                    task = fid.read().strip()
                mzmine_taskid = task.split('=')[-1]
                spectra_file = f'TASKLOCATION/{mzmine_taskid}/nf_output/mzmine_output/output.mgf'
                quant_file = f'TASKLOCATION/{mzmine_taskid}/nf_output/mzmine_output/output.csv'
                metadata_file = f'USERUPLOAD/bpbowen/untargeted_tasks/{description}/{description}_metadata.tab'
                raw_data = f'TASKLOCATION/{mzmine_taskid}/input_spectra_folder'
                
                # Submit FBMN
                fbmn_params = set_fbmn_parameters(description, quant_file, spectra_file, metadata_file, raw_data)
                job_id = submit_gnps2_job(fbmn_params, "bpbowen")
                task_list = {'experiment':project_name,'polarity':polarity,'task':job_id}
                logging.info(tab_print("Submitted FBMN job for %s mode and set LIMS status to ['04 running']."%(polarity), 2))
                df.loc[i,'%s_%s_status'%(tasktype,polarity_short)] = '04 running'
                write_gnps2_task_and_link_to_file(task_list,output_dir,tasktype)
                index_list.append(i)

        if len(index_list) > 0:
            index_list = list(set(index_list))
            cols = ['Key',
                    '%s_neg_status'%(tasktype),
                    '%s_pos_status'%(tasktype)]
            df = df.loc[df.index.isin(index_list),cols]
            df.replace('NaN', 0, inplace=True)
            df.fillna(0, inplace=True)
            update_table_in_lims(df,'untargeted_tasks',method='update')
            logging.info(tab_print("FBMN submission(s) complete.", 1))
    
def set_fbmn_parameters(
    description: str,
    quant_file: str,
    spectra_file: str,
    metadata_file: str,
    raw_data: Dict
) -> None:
    """
    Hard coded parameters and user-defined parameters are formatted by passing
    the arguments for file location
    """
    params = {
                "description": description,
                "workflowname": "feature_based_molecular_networking_workflow",
                "featurefindingtool": "MZMINE",
                "inputfeatures": quant_file,
                "inputspectra": spectra_file,
                "metadata_filename": metadata_file,
                "input_libraries": "LIBRARYLOCATION/LC/LIBRARY",
                "input_raw_spectra": raw_data,
                "input_supplemental_edges": "",
                "library_analog_search": "0",
                "library_min_cosine": "0.7",
                "library_min_matched_peaks": "3",
                "library_topk": "20",
                "min_peak_intensity": "0.0",
                "networking_max_shift": "1999",
                "networking_min_cosine": "0.7",
                "networking_min_matched_peaks": "3",
                "normalization": "None",
                "pm_tolerance": "0.01",
                "fragment_tolerance": "0.01",
                "precursor_filter": "yes",
                "api": "no"}
    return params


def submit_buddy_jobs_to_gnps2(
    overwrite_buddy: bool,
    output_dir: str,
    skip_buddy_submit: bool,
    direct_input: Optional[str] = None,
) -> None:
    """
    finds waiting or errored buddy tasks (which also have complete mzmine status)
    submits the tasks to GNPS2
    updates the LIMS table with status running if successful

    Direct_input is None (default) when all waiting or errorer tasks will be considered for submission. Set direct_input
    to a csv list of project names if you only want to run this function on specific untargeted_tasks
    """
    if skip_buddy_submit:
        logging.info('Skipping BUDDY Submission...')
        return
    logging.info('Submitting new BUDDY jobs to GNPS2...')
    tasktype = 'buddy'
    df = get_table_from_lims('untargeted_tasks')
    df = filter_common_bad_project_names(df)
    status_list = ['13 waiting','09 error']
    if direct_input is not None:
        df = df[df['parent_dir'].isin(direct_input)]
        df = subset_df_by_status(df,tasktype,status_list)
    if direct_input is None:
        logging.info(tab_print("BUDDY submission to GNPS2 currently requires using the direct_input and for MZmine status to be completed. Skipping", 1))
        return
<<<<<<< HEAD
        #df = subset_df_by_status(df,tasktype,status_list)
        #df = subset_df_by_status(df,'mzmine',['07 complete']) # Also want to check that mzmine is complete before submitting fbmn
        #df = subset_df_by_status(df,'mzmine',['09 error'], inverse=True) # Do not submit if mzmine has any error statuses
    if df.empty:
        logging.info(tab_print("No new BUDDY jobs to submit!", 1))
        return
=======
>>>>>>> 0f5233df
    # if df.shape[0] > 20:
    #     logging.info(tab_print('There are too many new projects to be submitted (%s), please check if this is accurate. Exiting script.'%(df.shape[0]), 1))
    #     return
    if not df.empty:
        logging.info(tab_print("Total of %s projects(s) to submit BUDDY workflow to GNPS2"%(df.shape[0]), 1))
        #index_list = []
        for i,row in df.iterrows():
            project_name = row['parent_dir']
            logging.info(tab_print("Working on project %s:"%(project_name), 1))
            polarity_list = check_for_polarities(row['output_dir'],project_name)
            if polarity_list is None:
                logging.warning(tab_print("Warning! Project %s does not have a negative or a positive polarity directory. Skipping..."%(project_name), 2))
                continue
            for polarity in polarity_list:
                polarity_short = polarity[:3]
                pathname = os.path.join(row['output_dir'],'%s_%s'%(project_name,polarity))
                buddy_filename = os.path.join(pathname,'%s_%s_gnps2-buddy-task.txt'%(project_name,polarity))
                
                # # Bail out conditions
                # if row['%s_%s_status'%(tasktype,polarity_short)] == '12 not relevant':
                #     continue
                # if row['%s_%s_status'%('mzmine',polarity_short)] != '07 complete':
                #     continue
                # if os.path.isfile(buddy_filename)==True and overwrite_buddy==False:
                #     continue

                # if row['%s_%s_status'%(tasktype,polarity_short)] == '09 error':
                #     logging.warning(tab_print("Warning! %s in %s mode has an error status. Removing existing GNPS2 task ID file and attempting to resubmit..."%(project_name,polarity), 2))
                #     os.remove(buddy_filename) # Remove failed task ID file in order to submit again

                description = '%s_%s'%(project_name,polarity)
                pathname = os.path.join(row['output_dir'],description)
                mzmine_task_filename = os.path.join(pathname,'%s_gnps2-mzmine-task.txt'%(description))
                with open(mzmine_task_filename,'r') as fid:
                    task = fid.read().strip()
                mzmine_taskid = task.split('=')[-1]
                spectra_file = f'TASKLOCATION/{mzmine_taskid}/nf_output/mzmine_output/output.mgf'
                
                # Submit BUDDY
                buddy_params = set_buddy_parameters(description, spectra_file)
                job_id = submit_gnps2_job(buddy_params, "bpbowen")
                task_list = {'experiment':project_name,'polarity':polarity,'task':job_id}
                logging.info(tab_print("Submitted BUDDY job for %s mode."%(polarity), 2))
                write_gnps2_task_and_link_to_file(task_list,output_dir,"buddy")

        #if len(index_list) > 0:
            # index_list = list(set(index_list))
            # cols = ['Key',
            #         '%s_neg_status'%(tasktype),
            #         '%s_pos_status'%(tasktype)]
            # df = df.loc[df.index.isin(index_list),cols]
            # df.replace('NaN', 0, inplace=True)
            # df.fillna(0, inplace=True)
            # update_table_in_lims(df,'untargeted_tasks',method='update')
        logging.info(tab_print("BUDDY submission(s) complete.", 1))

def set_buddy_parameters(
    description: str,
    spectra_file: str
) -> None:
    """
    Hard coded parameters and user-defined parameters are formatted by passing
    the arguments for file location
    """
    params = {
                "description": description,
                "halogen": 0,
                "input_file": spectra_file,
                "ms1_tol": 5,
                "ms2_tol": 10,
                "ms_instr": "orbitrap",
                "workflowname": "msbuddy_workflow",
}
    return params

def create_filtered_peakheight_file(
    peakheight_filename: str,
    background_designator: List[str],
    background_ratio: int = 3,
    zero_value: float = (2/3),
    nonpolar_solvent_front: float = 0.5,
    polar_solvent_front: float = 0.8
) -> None:
    """
    Accepts a peakheight file and filters out features that have a max peak height in exp samples that is less than
    3 times the peak height in the control samples.
    """
    data_table = pd.read_csv(peakheight_filename, sep=',')

    # Get background (extraction control) and sample columns
    header = data_table.columns
    empty_data_table = pd.DataFrame([list(header)[1:]])
    exctrl_columns = [col for col in header if len(col.split('_')) > 12 and any(designator.lower() in col.split('_')[12].lower() for designator in background_designator) and 'mzml' in col.lower()]
    sample_columns = [col for col in header if len(col.split('_')) > 12 and any(designator.lower() not in col.split('_')[12].lower() for designator in background_designator) and 'mzml' in col.lower()]

    # Filter by comparing max peak heights in exctrl and sample columns
    if not exctrl_columns and not sample_columns:
        logging.warning(tab_print("Warning! No columns found in peak height table with designation %s. Returning empty dataframe."%(background_designator), 4))
        return empty_data_table
    else:
        features_to_keep = []
        for i,row in data_table.iterrows():
            if i == 0:
                features_to_keep.append(i) # keep the header row
                continue
            exctrl_max = None
            feature_max = None
            exctrl_max = row[exctrl_columns].max()
            feature_max = row[sample_columns].max()
            if exctrl_max and feature_max:
                if feature_max > exctrl_max*background_ratio:
                    features_to_keep.append(i)
        if len(features_to_keep) <= 1: # only the header row was retained
            logging.warning(tab_print("Warning! No features passed the background filter. Returning empty dataframe.", 5))
            return empty_data_table
        elif len(features_to_keep) > 1:
            # Do the filter
            data_table_filtered = data_table.loc[features_to_keep]
            data_table_filtered = data_table_filtered.loc[:, ~data_table_filtered.columns.str.contains('^Unnamed:')]
            
            # Replace zeros with a small value
            values = data_table_filtered[sample_columns + exctrl_columns]
            lowest_non_zero = values[values != 0].min().min()
            new_value = lowest_non_zero * zero_value
            data_table_filtered.replace(0, new_value, inplace=True)

            # Remove features in the solvent front
            if peakheight_filename.split('_')[7] == "HILIC":
                solvent_front = polar_solvent_front
            else:
                solvent_front = nonpolar_solvent_front
            data_table_filtered = data_table_filtered[data_table_filtered['row retention time'] >= solvent_front]

            # Log the number of features removed
            difference = data_table.shape[0] - data_table_filtered.shape[0]
            logging.info(tab_print("%s features removed by background filter"%(difference), 5))

            return data_table_filtered
        else:
            logging.warning(tab_print("Warning! Something went wrong with the background filter. Returning empty dataframe.", 5))
            return empty_data_table

def calculate_counts_for_lims_table(
    peakheight_filename: str,
    mgf_filename: str,
    background_designator: List[str]
) -> None:
    """
    Accepts a peakheight file and mgf file and returns the number of features
    in exp and and control samples found in the peakheightfile plus number of 
    feature ids in mgf file.
    """
    data_table = pd.read_csv(peakheight_filename, sep=',')
    exctrl_count = 0
    feature_count = 0
    msms_count = 0
    exctrl_columns = [col for col in data_table.head(1) if len(col.split('_')) > 12 and any(designator.lower() in col.split('_')[12].lower() for designator in background_designator) and 'mzml' in col.lower()]
    sample_columns = [col for col in data_table.head(1) if len(col.split('_')) > 12 and any(designator.lower() not in col.split('_')[12].lower() for designator in background_designator) and 'mzml' in col.lower()]

    # Find the background designator string (default: ['ExCtrl']) in the 13th element of each project name in the peak height table
    if exctrl_columns:
        exctrl_rows = data_table[data_table[exctrl_columns].gt(0).any(axis=1)]
        exctrl_count = int(exctrl_rows.shape[0])
        logging.info(tab_print("%s features in control samples"%(exctrl_count), 4))

    if sample_columns:
        feature_rows = data_table[data_table[sample_columns].gt(0).any(axis=1)]
        feature_count = int(feature_rows.shape[0])
        logging.info(tab_print("%s features in experimental samples"%(feature_count), 4))

    if feature_count <= 1: # Exclude the header line
        logging.warning(tab_print("Warning! No features found in peak height file", 4))

    if os.path.isfile(mgf_filename):
        cmd = 'cat %s | grep FEATURE_ID| wc -l'%mgf_filename
        try:
            result = subprocess.run(cmd,stdout=subprocess.PIPE, shell=True)
            if result:
                msms_count = int(result.stdout.strip())
                logging.info(tab_print("%s msms features in mgf file"%(msms_count), 4))
            else:
                logging.warning(tab_print("Warning! Could not count msms features in mgf file", 4))
        except:
            logging.warning(tab_print("Warning! Could not count msms features in mgf file", 4))

    return feature_count, exctrl_count, msms_count

def update_fbmn_status_from_gnps2(
    skip_fbmn_status: bool,
    direct_input: Optional[str] = None
) -> None:
    """    
    finds running or waiting fbmn tasks
    checks if they have valid output
    updates the LIMS table with status complete if successful

    Direct_input is None (default) when all running or waiting tasks haven't produced output yet. Set direct_input
    to a csv list of project names if you only want to run this function on specific untargeted_tasks
    """
    if skip_fbmn_status:
        logging.info('Skipping Step 4/7: Checking and updating status of FBMN jobs in LIMS...')
        return
    logging.info('Step 4/7: Checking and updating status of FBMN jobs in LIMS...')
    tasktype='fbmn'
    df = get_table_from_lims('untargeted_tasks')
    df = filter_common_bad_project_names(df)
    if direct_input is not None:
        df = df[df['parent_dir'].isin(direct_input)]
    status_list = ['04 running','13 waiting','09 error']
    if direct_input is None:
        df = subset_df_by_status(df,tasktype,status_list)
    if df.empty:
        logging.info(tab_print("No FBMN jobs to update!", 1))
    if not df.empty:
        index_list = []
        #logging.info(tab_print("Total of %s project(s) with FBMN status %s to attempt to update"%(df.shape[0],status_list), 1))
        for i,row in df.iterrows():
            polarity_list = check_for_polarities(row['output_dir'],row['parent_dir'])
            if polarity_list is None:
                logging.warning(tab_print("Warning! Project %s does not have a negative or a positive polarity directory. Skipping..."%(row['parent_dir']), 1))
                continue
            for polarity in polarity_list:
                polarity_short = polarity[:3]
                if row['%s_%s_status'%(tasktype,polarity_short)] == '12 not relevant' or row['%s_%s_status'%(tasktype,polarity_short)] == '07 complete':
                    continue ## This helps when one polarity is complete but the other is not
                pathname = os.path.join(row['output_dir'],'%s_%s'%(row['parent_dir'],polarity))
                fbmn_filename = os.path.join(pathname,'%s_%s_gnps2-fbmn-task.txt'%(row['parent_dir'],polarity))
                if os.path.isfile(fbmn_filename)==True:
                    with open(fbmn_filename,'r') as fid:
                        task = fid.read().strip()
                    taskid = task.split('=')[-1]
                    status,version = check_gnps2_status(taskid)
                    index_list.append(i)
                    if status=='DONE':
                        if df.loc[i,'%s_%s_status'%(tasktype,polarity_short)] != '07 complete':
                            logging.info(tab_print("Updating FBMN job status for %s in %s mode to complete"%(row['parent_dir'],polarity), 1))
                            df.loc[i,'%s_%s_status'%(tasktype,polarity_short)] = '07 complete'
                    elif status=='FAILED':
                        if df.loc[i,'%s_%s_status'%(tasktype,polarity_short)] != '09 error':
                            logging.info(tab_print("Updating FBMN job status for %s in %s mode to error"%(row['parent_dir'],polarity), 1))
                            df.loc[i,'%s_%s_status'%(tasktype,polarity_short)] = '09 error'
                    elif status in ['RUNNING','QUEUED']:
                        if df.loc[i,'%s_%s_status'%(tasktype,polarity_short)] != '04 running':
                            logging.info(tab_print("Updating FBMN job status for %s in %s mode to running"%(row['parent_dir'],polarity), 1))
                            df.loc[i,'%s_%s_status'%(tasktype,polarity_short)] = '04 running'
                    elif status =='N/A':
                        logging.critical(tab_print("Warning! Could not get status from GNPS2 for %s in %s mode"%(row['parent_dir'],polarity), 1))
                    else:
                        if df.loc[i,'%s_%s_status'%(tasktype,polarity_short)] != '13 waiting':
                            df.loc[i,'%s_%s_status'%(tasktype,polarity_short)] = '13 waiting'
        if len(index_list) > 0:
            index_list = list(set(index_list))
            cols = ['Key',
                    '%s_neg_status'%(tasktype),
                    '%s_pos_status'%(tasktype)]
            df = df.loc[df.index.isin(index_list),cols]
            df.replace('NaN', 0, inplace=True)
            df.fillna(0, inplace=True)
            update_table_in_lims(df,'untargeted_tasks',method='update')
            logging.info(tab_print("FBMN status update complete.", 1))
        else:
            logging.info(tab_print("No FBMN jobs to update!", 1))

def write_metadata_per_new_project(
    df: pd.DataFrame,
    background_designator: List[str],
    validate_names: bool,
    raw_data_dir: str,
    raw_data_subdir: Optional[str] = None
) -> List:
    """
    Takes a LIMS table (usually raw data from lcmsruns_plus) and creates
    mzmine metadata for writing a new untargeted_tasks directory
    """
    new_project_list = []
    # Iterate through each unique parent_dir
    for parent_dir in df['parent_dir'].unique():
        # Filter the DataFrame for the current parent_dir
        df_filtered = df[df['parent_dir'] == parent_dir]

        if raw_data_subdir is None: # This means we'll have to try to infer the locations of the mzML files from the project name
            _, validate_department, _ = vfn.field_exists(PurePath(parent_dir), field_num=1)
            try:
                subdir = validate_department.lower()
                if subdir == 'eb':
                    subdir = 'egsb'
                check_project_raw_dir = os.path.join(raw_data_dir,subdir,parent_dir)
                if os.path.exists(check_project_raw_dir):
                    full_mzml_path = check_project_raw_dir
                else:
                    possible_subdirs = ["jgi", "egsb", "akuftin", "agolini", "kblouie"]
                    for subdir in possible_subdirs:
                        check_project_raw_dir = os.path.join(raw_data_dir, subdir, parent_dir)
                        if os.path.exists(check_project_raw_dir):
                            full_mzml_path = check_project_raw_dir
                            break
                    else:
                        logging.error(f"Raw data directory for {parent_dir} could not be found after trying several possible alternatives. Not creating metadata.")
                        continue
            except Exception as e:
                logging.error(tab_print(f"Error when trying to locate mzML files on disk: {e}", 2))
                continue
        else:
            full_mzml_path = os.path.join(raw_data_dir,raw_data_subdir,parent_dir)
            if not os.path.exists(full_mzml_path):
                logging.error(tab_print(f"Raw data directory for {parent_dir} could not be found at user-supplied location of {raw_data_dir}/{raw_data_subdir}. Not creating metadata.", 2))
                continue
        
        # Initialize info dict
        project_dict = {'parent_dir': parent_dir}
        project_dict['positive'] = {}
        project_dict['negative'] = {}

        # Determine which polarities need metadata
        try:
            positive_file_subset = df_filtered['basename'][df_filtered['basename'].apply(
                lambda x: len(x.split('_')) > 9 and 'POS' in x.split('_')[9] and
                'Blank' not in x and
                len(x.split('_')) > 12 and 'QC' not in x.split('_')[12] and
                'InjBl' not in x.split('_')[12] and
                'ISTD' not in x.split('_')[12])].to_list()
        except IndexError:
            positive_file_subset = df_filtered['basename'][df_filtered['basename'].apply(
                lambda x: '_POS_' in x and
                'Blank' not in x and
                'QC' not in x and
                'InjBl' not in x and
                'ISTD' not in x)].to_list()
        if positive_file_subset:
            positive_file_list = [os.path.join(full_mzml_path, file) for file in positive_file_subset]
            positive_file_count = len(positive_file_list)
            if validate_names is True:
                file_name_validation = [vfn.validate_file_name(PurePath(file),minimal=True,print_logger=False) for file in positive_file_list]
                if all(file_name_valid == True for file_name_valid in file_name_validation) is False:
                    logging.warning(tab_print("Warning! Project %s has one or more mzML files that do not have valid format. Not adding project to untargeted tasks..."%(parent_dir), 2))
                    continue
                project_name_validation = [vfn.parent_dir_num_fields(PurePath(file)) for file in positive_file_list]
                if all(len(project_name_valid) == 0 for project_name_valid in project_name_validation) is False: # Prints empty list if project name valid
                    logging.warning(tab_print("Warning! Parent dir %s does not have valid format. Not adding project to untargeted tasks..."%(parent_dir), 2))
                    continue
        else:
            positive_file_count = 0

        try:
            negative_file_subset = df_filtered['basename'][df_filtered['basename'].apply(
                lambda x: len(x.split('_')) > 9 and 'NEG' in x.split('_')[9] and
                'Blank' not in x and
                len(x.split('_')) > 12 and 'QC' not in x.split('_')[12] and
                'InjBl' not in x.split('_')[12] and
                'ISTD' not in x.split('_')[12])].to_list()
        except IndexError:
            negative_file_subset = df_filtered['basename'][df_filtered['basename'].apply(
                lambda x: '_NEG_' in x and
                'Blank' not in x and
                'QC' not in x and
                'InjBl' not in x and
                'ISTD' not in x)].to_list()
        if negative_file_subset:
            negative_file_list = [os.path.join(full_mzml_path, file) for file in negative_file_subset]
            negative_file_count = len(negative_file_list)
            if validate_names is True:
                file_name_validation = [vfn.validate_file_name(PurePath(file),minimal=True,print_logger=False) for file in negative_file_list]
                if all(file_name_valid == True for file_name_valid in file_name_validation) is False:
                    logging.warning(tab_print("Warning! Project %s has one or more mzML files that do not have valid format. Not adding project to untargeted tasks..."%(parent_dir), 2))
                    continue
                project_name_validation = [vfn.parent_dir_num_fields(PurePath(file)) for file in negative_file_list]
                if all(len(project_name_valid) == 0 for project_name_valid in project_name_validation) is False: # Prints empty list if project name valid
                    logging.warning(tab_print("Warning! Parent dir %s does not have valid format. Not adding project to untargeted tasks..."%(parent_dir), 2))
                    continue
        else:
            negative_file_count = 0
        
        # Counts and mzml list
        if positive_file_count > 0 and negative_file_count > 0:
            project_dict['polarities'] = ['positive', 'negative']
            logging.info(tab_print("Project %s has both polarities with %s positive and %s negative files"%(parent_dir,positive_file_count,negative_file_count), 2))
            project_dict['negative']['file_count'] = negative_file_count
            project_dict['positive']['file_count'] = positive_file_count
            project_dict['negative']['file_list'] = negative_file_list
            project_dict['positive']['file_list'] = positive_file_list
        elif positive_file_count > 0:
            logging.info(tab_print("Project %s has positive mode only with %s files"%(parent_dir,positive_file_count), 2))
            project_dict['polarities'] = ['positive']
            project_dict['positive']['file_count'] = positive_file_count
            project_dict['positive']['file_list'] = positive_file_list
        elif negative_file_count > 0:
            logging.info(tab_print("Project %s has negative mode only with %s files"%(parent_dir,negative_file_count), 2))
            project_dict['polarities'] = ['negative']        
            project_dict['negative']['file_count'] = negative_file_count
            project_dict['negative']['file_list'] = negative_file_list
        else:
            project_dict['polarities'] = [None]
            continue

        for polarity in project_dict['polarities']:
            # Create metadata dataframe
            polarity_short = polarity[:3].upper()
            metadata_df = df_filtered[['basename', 'sample_group']].copy()
            metadata_df['basename'] = metadata_df['basename'].fillna('')
            metadata_df['sample_group'] = metadata_df['sample_group'].fillna('')
            metadata_df['sample_group'] = metadata_df['sample_group'].apply(lambda x: x.lower())
            ugroups = metadata_df['sample_group'].unique()
            ugroups = [g for g in ugroups if any(c.lower() in g for c in background_designator)]
            metadata_df.rename(columns={'basename': 'filename', 'sample_group': 'ATTRIBUTE_sampletype'}, inplace=True)
            metadata_df['filename'] = metadata_df['filename'].apply(lambda x: os.path.basename(x))
            cols = ['CONTROL', 'CASE', 'ATTRIBUTE_media']
            for i, g in enumerate(ugroups):
                if i < len(cols):
                    metadata_df.loc[:, cols[i]] = g
            metadata_df = metadata_df[metadata_df['filename'].str.split('_').str[9].str.contains(polarity_short, na=False)]
            project_dict[polarity]['metadata_df'] = metadata_df

        new_project_list.append(project_dict)

    return new_project_list

def update_new_untargeted_tasks(
    background_designator: List[str],
    validate_names: bool,
    skip_sync: bool,
    output_dir: str,
    raw_data_dir: str,
    raw_data_subdir: Optional[str] = None
) -> None:
    """
    This script is called by run_mzmine.py before the untargeted pipeline kicks off

    given all directories that are in the table for potential untargeted tasks
    and all the directories in the raw data folders
    return all the directories in the raw data folders
    that are not in the untargeted tasks
    
    The strip command is because there is one folder that ends in a 
    space and labkey doesn't allow this
    """
    if skip_sync:
        logging.info('Skipping Step 1/7: Syncing LIMS and NERSC to identify new projects with raw data that are not yet in the untargeted task list...')    
        return
    logging.info('Step 1/7: Syncing LIMS and NERSC to identify new projects with raw data that are not yet in the untargeted task list...')    
    # Get lcmsrun table and subset
    df = get_table_from_lims('lcmsrun_plus')
    df = df[pd.notna(df['mzml_file'])]
    df['basename'] = df['mzml_file'].apply(os.path.basename)
    df.sort_values('timeepoch',ascending=False,inplace=True)
    df.drop_duplicates(['basename','parent_dir'],inplace=True)
    df.drop(columns=['mzml_file_container'],inplace=True)
    df.replace('',np.nan,inplace=True)

    # Get untargeted tasks table
    df_untargeted = get_table_from_lims('untargeted_tasks')
    
    logging.info(tab_print("Comparing LIMS untargeted tasks with raw files on disk...", 1))

    #Check that files in lcmsruns table have been sitting around for at least 3 hours (note time zones may vary)
    time_old = df.groupby('parent_dir')['timeepoch'].max() < (time.time()-3*60*60)
    time_new = df.groupby('parent_dir')['timeepoch'].max() >= (time.time()-3*60*60)
    time_old_folders = time_old[time_old==True].index.tolist()
    time_new_folders = time_new[time_new==True].index.tolist()
    #Check that files have "M2" in the name
    dirs_with_m2_files = df.groupby('parent_dir')['basename'].apply(lambda x: any('_MS2_' in filename or '_MSMS_' in filename for filename in x))
    dirs_with_m2_files = dirs_with_m2_files[dirs_with_m2_files].index.tolist()
    # Print parent_dirs with files less than 3 hours old
    if time_new_folders:
        logging.info(tab_print("Note: There are data directories with files less than 3 hours old! Skipping these for now:", 2))
        for folder in time_new_folders:
            logging.info(tab_print(folder, 3))

    # Get all folders in raw data table
    all_folders = df.loc[df['polarity'].isin(['POS','NEG']),'parent_dir'].unique()
    all_folders = [a.strip() for a in all_folders]

    # Get all folders in untargeted tasks table
    if df_untargeted.shape[0]>0:
        folders_in_tasks = df_untargeted['parent_dir']
        folders_in_tasks = [a.strip() for a in folders_in_tasks]
    else:
        folders_in_tasks = []

    # Find difference between lcmsrun table and untargeted table to find projects to initiate
    logging.info(tab_print("Finding new projects to initate...", 1))
    new_folders = np.setdiff1d(all_folders,folders_in_tasks)
    new_folders = list(set(new_folders) & set(time_old_folders) & set(dirs_with_m2_files))
    if len(new_folders) == 0:
        logging.info(tab_print("No new projects to add to untargeted tasks!", 2))
        return None
    
    # Check for polarities by looking for positive and negative mzml files
    df_new = df[df['parent_dir'].isin(new_folders)]
    logging.info(tab_print("Checking for polarities in new projects and validating mzml file names...", 1))
    new_project_info_list = write_metadata_per_new_project(df=df_new,background_designator=background_designator,raw_data_dir=raw_data_dir, \
                                                           raw_data_subdir=raw_data_subdir, validate_names=validate_names)
    new_project_info_list_subset = [d for d in new_project_info_list if d.get('polarities') is not None]

    # Create metadata for new projects with relevant polarities
    if len(new_project_info_list_subset)>0:
        lims_untargeted_list = []
        for new_project_dict in new_project_info_list_subset:
            project_name = new_project_dict['parent_dir']
            polarity_list = new_project_dict['polarities']
            logging.info(tab_print("Working on %s..."%(project_name), 1))

            # Write some basic info to LIMS
            lims_untargeted_table_updater = {'parent_dir': project_name}
            lims_untargeted_table_updater['conforming_filenames'] = True
            lims_untargeted_table_updater['file_conversion_complete'] = True
            lims_untargeted_table_updater['output_dir'] = output_dir
            if validate_names is True:
                _, validate_machine_name, _ = vfn.field_exists(PurePath(project_name), field_num=6)
            if validate_names is False:
                validate_machine_name = "EXP120A" # Assume stricter parameters for unvalidated machine name
                logging.info(tab_print("Notice! Using stricter mzmine parameters because machine name cannot be inferred from project name.", 2))
            if validate_machine_name.lower() in ("iqx", "idx"):
                mzmine_running_parameters = "IQX"
                mzmine_parameter = 5
            else:
                mzmine_running_parameters = "Default"
                mzmine_parameter = 2
            lims_untargeted_table_updater['mzmine_parameter_sheet'] = mzmine_running_parameters
            lims_untargeted_table_updater['mzmine_parameter_row'] = mzmine_parameter

            for polarity in ['positive','negative']: # Don't initiate mzmine jobs on polarities that don't have sample mzmls
                polarity_short = polarity[:3]
                parent_dir = '%s_%s'%(project_name,polarity)
                basepath = os.path.join(output_dir,parent_dir)
                metadata_header = f"{polarity_short}_metadata_file"
                mzmine_status_header = f"mzmine_{polarity_short}_status"
                fbmn_status_header = f"fbmn_{polarity_short}_status"
                file_count_header = f"num_{polarity_short}_files"
                if polarity not in polarity_list: # Write blank columns to LIMS and skip writing directory/files to disk
                    lims_untargeted_table_updater[metadata_header] = ""
                    lims_untargeted_table_updater[file_count_header] = 0
                    lims_untargeted_table_updater[mzmine_status_header] = '12 not relevant'
                    lims_untargeted_table_updater[fbmn_status_header] = '12 not relevant'
                else: # Write directory/files to disk for present polarity and fill in LIMS columns
                    logging.info(tab_print("Writing MZmine submission input files...",2))
                    logging.info(tab_print("%s metadata file (*_metadata.tab)"%(polarity), 3))
                    if os.path.exists(basepath):
                        logging.warning(tab_print("Warning! Directory %s already exists. Not writing new metadata or MZmine submission files..."%(basepath), 2))
                        continue
                    else:
                        os.mkdir(basepath)
                    try:
                        recursive_chown(basepath, 'metatlas')
                    except:
                        logging.info(tab_print("Note: Could not change group ownership of %s"%(basepath), 2))
                    metadata_df = new_project_dict[polarity]['metadata_df']
                    metadata_filename = os.path.join(basepath,'%s_metadata.tab'%(parent_dir))
                    metadata_df.to_csv(metadata_filename, sep='\t', index=False)

                    lims_untargeted_table_updater[metadata_header] = metadata_filename
                    lims_untargeted_table_updater[file_count_header] = new_project_dict[polarity]['file_count']
                    lims_untargeted_table_updater[mzmine_status_header] = '01 initiation'
                    lims_untargeted_table_updater[fbmn_status_header] = '13 waiting'

            lims_untargeted_list.append(lims_untargeted_table_updater)

        lims_untargeted_df = pd.DataFrame(lims_untargeted_list)

        if lims_untargeted_df.shape[0] > 0:
            logging.info(tab_print("Updating LIMS table with %s new projects..."%(lims_untargeted_df.shape[0]), 1))
            update_table_in_lims(lims_untargeted_df,'untargeted_tasks',method='insert',max_size=1000)
            logging.info(tab_print("LIMS untargeted tasks table update complete.", 2))
        else:
            logging.info(tab_print("LIMS does not need updating!", 1))
    else:
        lims_untargeted_list = []
        lims_untargeted_df = pd.DataFrame(lims_untargeted_list)

    logging.info(tab_print("Exported new project info for MZmine submission.", 1))
    return lims_untargeted_df

def submit_mzmine_jobs_to_gnps2(
    skip_mzmine_submit: bool,
    overwrite_mzmine: bool,
    output_dir: str,
    skip_mirror_raw_data: bool,
    new_projects: Optional[List[str]] = None,
    direct_input: Optional[str] = None,
    raw_data_dir: Optional[str] = None,
    raw_data_subdir: Optional[str] = None
) -> None:
    """
    finds waiting or errored mzmine tasks 
    submits the tasks to GNPS2
    updates the LIMS table with status running if successful

    Direct_input is None (default) when all waiting or errorer tasks will be considered for submission. Set direct_input
    to a csv list of project names if you only want to run this function on specific untargeted_tasks
    """
    if skip_mzmine_submit:
        logging.info('Skipping Step 3/7: Submitting new MZmine jobs...')
        return
    logging.info('Step 3/7: Submitting new MZmine jobs...')
    tasktype = 'mzmine'
    df = get_table_from_lims('untargeted_tasks')
    df = filter_common_bad_project_names(df)
    if direct_input is not None:
        df = df[df['parent_dir'].isin(direct_input)]
    else:
        if new_projects is not None and not new_projects.empty: # this means step 1 returned a dataframe of new projects to run
            df = df[df['parent_dir'].isin(new_projects['parent_dir'])]
        else:
            logging.info(tab_print("No new MZmine jobs initialized! Use the --direct_input flag to bypass submitting initialized-only projects.", 1))
            return
    status_list = ['01 initiation','09 error']
    if direct_input is None:
        df = subset_df_by_status(df,tasktype,status_list)
    if df.empty:
        logging.info(tab_print("No new MZmine jobs to submit!", 1))
        return
    if not df.empty:
        logging.info(tab_print("Total of %s projects(s) with MZmine status %s to submit to GNPS2"%(df.shape[0],status_list), 1))
        index_list = []
        for i,row in df.iterrows():
            project_name = row['parent_dir']
            logging.info(tab_print("Working on project %s:"%(project_name), 1))
            polarity_list = check_for_polarities(row['output_dir'],project_name)
            if polarity_list is None:
                logging.warning(tab_print("Warning! Project %s does not have a negative or a positive polarity directory. Skipping..."%(project_name), 2))
                continue
            for polarity in polarity_list:
                polarity_short = polarity[:3]
                pathname = os.path.join(row['output_dir'],'%s_%s'%(project_name,polarity))
                mzmine_filename = os.path.join(pathname,'%s_%s_gnps2-mzmine-task.txt'%(project_name,polarity))
                
                # Bail out conditions
                if row['%s_%s_status'%(tasktype,polarity_short)] == '12 not relevant':
                    continue
                if os.path.isfile(mzmine_filename)==True and overwrite_mzmine==False:
                    logging.info(tab_print("MZmine task ID file already exists and overwrite is False. Skipping the submission for %s"%(project_name)))
                    continue

                if row['%s_%s_status'%(tasktype,polarity_short)] == '09 error':
                    logging.warning(tab_print("Warning! %s in %s mode has an error status. Removing existing GNPS2 task ID file and attempting to resubmit..."%(project_name,polarity), 2))
                    os.remove(mzmine_filename) # Remove failed task ID file in order to submit again

                # Determine the raw data subdirectory based on the project name or user-provided input. Default to 'other' if not found
                if raw_data_subdir is None:
                    _, validate_department, _ = vfn.field_exists(PurePath(project_name), field_num=1)
                    try:
                        subdir = validate_department.lower()
                        if subdir == 'eb':
                            subdir = 'egsb'
                    except:
                        logging.warning(tab_print("Warning! Could not infer department/raw data location for %s. Defaulting to 'other'. Use --raw_data_subdir to provide a custom subdirectory for the raw data."%(project_name), 2))
                        subdir = "other"
                else:
                    subdir = raw_data_subdir

                # Get raw data to GNPS2 before starting MZmine job
                logging.info(tab_print("Ensuring updated raw data is at GNPS2 before submitting MZmine job...", 2))
                if skip_mirror_raw_data is False:
                    mirror_raw_data_to_gnps2(project=project_name,polarity=polarity,username="bpbowen",raw_data_dir=raw_data_dir,raw_data_subdir=subdir)
                else:
                    logging.warning(tab_print("Skipping raw data mirroring to GNPS2. Run will fail without raw data present.", 2))

                description = '%s_%s'%(project_name,polarity)
                spectra_dir = f'USERUPLOAD/bpbowen/raw_data/{subdir}/{project_name}/{polarity}/'
                mzmine_params = set_mzmine_parameters(description=description, mzml_dir=spectra_dir)
                job_id = submit_gnps2_job(mzmine_params, "bpbowen")
                task_list = {'experiment':project_name,'polarity':polarity,'task':job_id}
                logging.info(tab_print("Submitted MZmine job for %s mode and set LIMS status to ['04 running']."%(polarity), 2))
                df.loc[i,'%s_%s_status'%(tasktype,polarity_short)] = '04 running'
                write_gnps2_task_and_link_to_file(task_list,output_dir,tasktype)
                index_list.append(i)

        if len(index_list) > 0:
            index_list = list(set(index_list))
            cols = ['Key',
                    '%s_neg_status'%(tasktype),
                    '%s_pos_status'%(tasktype)]
            df = df.loc[df.index.isin(index_list),cols]
            df.replace('NaN', 0, inplace=True)
            df.fillna(0, inplace=True)
            update_table_in_lims(df,'untargeted_tasks',method='update')
            logging.info(tab_print("MZmine submission(s) complete. Use GNPS2 *gnps2-mzmine-link.txt to view job.", 1))

def set_mzmine_parameters(
    description: str,
    mzml_dir: str
) -> None:
    """
    Hard coded parameters and user-defined parameters are formatted by passing
    the arguments for file location
    """
    params = {
                "description": description,
                "workflowname": "mzmine_nextflow_workflow",
                "input_spectra_folder": mzml_dir}
    return params

def update_mzmine_status_from_gnps2(
    skip_mzmine_status: bool,
    direct_input: Optional[str] = None
) -> None:
    """
    This function is called to update the status of MZMine jobs in LIMS.
    
    finds running or waiting MZMine tasks
    checks if they have valid output
    updates the LIMS table with status complete if successful

    Direct_input is None (default) when all running or waiting tasks haven't produced output yet. Set direct_input
    to a csv list of project names if you only want to run this function on specific untargeted_tasks
    """
    if skip_mzmine_status:
        logging.info('Skipping Step 3/7: Checking and updating status of MZMine jobs in LIMS...')
        return
    logging.info('Step 3/7: Checking and updating status of MZMine jobs in LIMS...')
    tasktype='mzmine'
    df = get_table_from_lims('untargeted_tasks')
    df = filter_common_bad_project_names(df)
    if direct_input is not None:
        df = df[df['parent_dir'].isin(direct_input)]
    status_list = ['04 running','13 waiting','09 error']
    if direct_input is None:
        df = subset_df_by_status(df,tasktype,status_list)
    if df.empty:
        logging.info(tab_print("No MZMine jobs to update!", 1))
    if not df.empty:
        index_list = []
        #logging.info(tab_print("Total of %s project(s) with MZMine status %s to attempt to update"%(df.shape[0],status_list), 1))
        for i,row in df.iterrows():
            polarity_list = check_for_polarities(row['output_dir'],row['parent_dir'])
            if polarity_list is None:
                logging.warning(tab_print("Warning! Project %s does not have a negative or a positive polarity directory. Skipping..."%(row['parent_dir']), 1))
                continue
            for polarity in polarity_list:
                polarity_short = polarity[:3]
                if row['%s_%s_status'%(tasktype,polarity_short)] == '12 not relevant' or row['%s_%s_status'%(tasktype,polarity_short)] == '07 complete':
                    continue ## This helps when one polarity is complete but the other is not
                pathname = os.path.join(row['output_dir'],'%s_%s'%(row['parent_dir'],polarity))
                mzmine_filename = os.path.join(pathname,'%s_%s_gnps2-mzmine-task.txt'%(row['parent_dir'],polarity))
                if os.path.isfile(mzmine_filename)==True:
                    with open(mzmine_filename,'r') as fid:
                        task = fid.read().strip()
                    taskid = task.split('=')[-1]
                    status,version = check_gnps2_status(taskid)
                    index_list.append(i)
                    if status=='DONE':
                        if df.loc[i,'%s_%s_status'%(tasktype,polarity_short)] != '07 complete':
                            logging.info(tab_print("Updating MZMine job status for %s in %s mode to complete"%(row['parent_dir'],polarity), 1))
                            df.loc[i,'%s_%s_status'%(tasktype,polarity_short)] = '07 complete'
                    elif status=='FAILED':
                        if df.loc[i,'%s_%s_status'%(tasktype,polarity_short)] != '09 error':
                            logging.info(tab_print("Updating MZMine job status for %s in %s mode to error"%(row['parent_dir'],polarity), 1))
                            df.loc[i,'%s_%s_status'%(tasktype,polarity_short)] = '09 error'
                    elif status in ['RUNNING','QUEUED']:
                        if df.loc[i,'%s_%s_status'%(tasktype,polarity_short)] != '04 running':
                            logging.info(tab_print("Updating MZMine job status for %s in %s mode to running"%(row['parent_dir'],polarity), 1))
                            df.loc[i,'%s_%s_status'%(tasktype,polarity_short)] = '04 running'
                    elif status =='N/A':
                        logging.critical(tab_print("Warning! Could not get status from GNPS2 for %s in %s mode"%(row['parent_dir'],polarity), 1))
                    else:
                        if df.loc[i,'%s_%s_status'%(tasktype,polarity_short)] != '13 waiting':
                            df.loc[i,'%s_%s_status'%(tasktype,polarity_short)] = '13 waiting'
        if len(index_list) > 0:
            index_list = list(set(index_list))
            cols = ['Key',
                    '%s_neg_status'%(tasktype),
                    '%s_pos_status'%(tasktype)]
            df = df.loc[df.index.isin(index_list),cols]
            df.replace('NaN', 0, inplace=True)
            df.fillna(0, inplace=True)
            update_table_in_lims(df,'untargeted_tasks',method='update')
            logging.info(tab_print("MZMine status update complete.", 1))
        else:
            logging.info(tab_print("No MZMine jobs to update!", 1))

def download_untargeted_results_from_gnps2(
    output_dir: str,
    overwrite_mzmine: bool,
    overwrite_fbmn: bool,
    overwrite_buddy: bool,
    skip_mzmine_download: bool,
    skip_fbmn_download: bool,
    skip_buddy_download: bool,
    skip_merge_gnps2_results: bool,
    direct_input: Optional[str] = None,
    background_designator: List[str] = None,
    background_ratio: int = 5,
    zero_value: float = (2/3),
    nonpolar_solvent_front: float = 0.5,
    polar_solvent_front: float = 0.8
) -> None:
    
    download_mzmine_results_from_gnps2(
        output_dir=output_dir,
        overwrite_mzmine=overwrite_mzmine,
        skip_mzmine_download=skip_mzmine_download,
        direct_input=direct_input,
        background_designator=background_designator,
        background_ratio=background_ratio,
        zero_value=zero_value,
        nonpolar_solvent_front=nonpolar_solvent_front,
        polar_solvent_front=polar_solvent_front)
    
    download_fbmn_results_from_gnps2(
        output_dir=output_dir,
        overwrite_fbmn=overwrite_fbmn,
        skip_fbmn_download=skip_fbmn_download,
        direct_input=direct_input)

    download_buddy_results_from_gnps2(
        output_dir=output_dir,
        overwrite_buddy=overwrite_buddy,
        skip_buddy_download=skip_buddy_download,
        direct_input=direct_input)
    
    # merge_gnps2_results(
    #     skip_merge_gnps2_results,
    #     output_dir, 
    #     direct_input)


def merge_gnps2_results(
        skip_merge_gnps2_results: bool,
        output_dir: str,
        direct_input: Optional[str] = None
) -> None:
    """
    To be added after testing functionality of downloads
    """
    pass

def download_mzmine_results_from_gnps2(
    output_dir: str,
    overwrite_mzmine: bool,
    skip_mzmine_download: bool,
    direct_input: Optional[str] = None,
    background_designator: List[str] = None,
    background_ratio: int = 5,
    zero_value: float = (2/3),
    nonpolar_solvent_front: float = 0.5,
    polar_solvent_front: float = 0.8
) -> None:
    """
    finds complete mzmine tasks 
    downloads the mgf, peak height, and quant files
    renames and moves results to the untargeted_tasks folder
    creates a filtered peak height file

    Overwrite is False (default) when existing GNPS2 files in the untargeted_tasks folder will not be replaced

    Direct_input is None (default) when files from GNPS2 for all available projects will be downloaded. Set direct_input
    to a csv list of project names if you only want to run this function on specific untargeted_tasks
    """
    if skip_mzmine_download:
        logging.info('Skipping MZmine download...')
        return
    logging.info('Checking for completed MZmine jobs and downloading results...')
    tasktype='mzmine'
    df = get_table_from_lims('untargeted_tasks')
    df = filter_common_bad_project_names(df)
    if direct_input is not None:
        df = df[df['parent_dir'].isin(direct_input)]
    status_list = ['07 complete','09 error']
    df = subset_df_by_status(df,tasktype,status_list)
    if df.empty:
        logging.info(tab_print("No completed MZmine data to download!", 1))
    if not df.empty:
        count = 0
        for i,row in df.iterrows():
            project_name = row['parent_dir']
            polarity_list = check_for_polarities(output_dir,project_name)
            if polarity_list is None:
                logging.warning(tab_print("Warning! Project %s does not have a negative or a positive polarity directory. Skipping..."%(project_name), 1))
                continue
            for polarity in polarity_list:
                polarity_short = polarity[:3]

                # Bail out conditions
                if row['%s_%s_status'%(tasktype,polarity_short)] == '12 not relevant':
                    continue
                if row['%s_%s_status'%(tasktype,polarity_short)] == '09 error':
                    logging.warning(tab_print("Warning! MZmine task for %s %s has error status. Not downloading files."%(project_name,polarity), 1))
                    continue
                
                pathname = os.path.join(output_dir,'%s_%s'%(project_name,polarity))
                mzmine_filename = os.path.join(pathname,'%s_%s_gnps2-mzmine-task.txt'%(project_name,polarity))
                if os.path.isfile(mzmine_filename)==True:
                    with open(mzmine_filename,'r') as fid:
                        taskid = fid.read().split('=')[1].strip()
                    mgf_filename = os.path.join(pathname,'%s_%s_mzmine.mgf'%(project_name,polarity))
                    peak_height_filename = os.path.join(pathname,'%s_%s_mzmine_peak_height.csv'%(project_name,polarity))
                    peak_area_filename = os.path.join(pathname,'%s_%s_mzmine_peak_area.csv'%(project_name,polarity))
                    if overwrite_mzmine==False and os.path.exists(mgf_filename) and os.path.exists(peak_height_filename) and os.path.exists(peak_area_filename):
                        continue
                    logging.info(tab_print("Downloading %s mode MZmine results for %s with task ID %s"%(polarity,project_name,taskid), 1))
                    base_url = "https://gnps2.org/filebrowser/files/nf_tasks/%s/nf_output/mzmine_output/"%(taskid)
                    if overwrite_mzmine == True or not os.path.exists(mgf_filename):
                        mgf_download = download_from_url(base_url + "output.mgf", mgf_filename)
                        if mgf_download:
                            logging.info(tab_print("Downloaded mgf file", 2))
                            count += 1
                        else:
                            logging.critical(tab_print("Error: Failed to download mgf file", 2))
                    if overwrite_mzmine == True or not os.path.exists(peak_height_filename):
                        peak_height_download = download_from_url(base_url + "output.csv", peak_height_filename)
                        if peak_height_download:
                            logging.info(tab_print("Downloaded peak height file", 2))
                            count += 1
                        else:
                            logging.critical(tab_print("Error: Failed to download peak height file", 2))
                    if overwrite_mzmine == True or not os.path.exists(peak_area_filename):
                        quant_download = download_from_url(base_url + "output_quant.csv", peak_area_filename)
                        if quant_download:
                            logging.info(tab_print("Downloaded peak area (quant) file", 2))
                            count += 1
                        else:
                            logging.critical(tab_print("Error: Failed to download quant file", 2))
                    try:
                        recursive_chown(pathname, 'metatlas')
                    except:
                        logging.info(tab_print("Note: Could not change group ownership of %s"%(pathname), 3))
                    
                    # Create filtered peak height file
                    if background_designator is not None:
                        peak_height_filtered_filename = os.path.join(pathname, '%s_%s_peak-height-filtered.csv' % (project_name, polarity))
                        if os.path.exists(peak_height_filename):
                            logging.info(tab_print("Filtering features by peak height ratio compared to background (control) signal and writing to file", 4))
                            df_filtered = create_filtered_peakheight_file(peak_height_filename, background_designator=background_designator, 
                                                                          background_ratio=background_ratio, zero_value=zero_value, 
                                                                          nonpolar_solvent_front=nonpolar_solvent_front, polar_solvent_front=polar_solvent_front)
                            df_filtered.to_csv(peak_height_filtered_filename, index=False)
                            logging.info(tab_print("Filtered peak height file written to %s" % peak_height_filtered_filename, 5))
                        else:
                            logging.warning(tab_print("Warning! No peak height file found, not writing a filtered peak height file.", 4))
                    else:
                        logging.info(tab_print("No background designator provided, not writing a filtered peak height file.", 4))
        if count > 0:
            logging.info(tab_print("All new MZMINE results downloaded.", 1))
        else:
            logging.info(tab_print("No new MZMINE results to download!", 1))


def download_fbmn_results_from_gnps2(
    output_dir: str,
    overwrite_fbmn: bool,
    skip_fbmn_download: bool,
    direct_input: Optional[str] = None
) -> None:
    """
    finds complete fbmn tasks (which also have complete mzmine status)
    downloads the graphml and results table files
    renames and moves results to the untargeted_tasks folder

    Overwrite is False (default) when existing GNPS2 files in the untargeted_tasks folder will not be replaced

    Direct_input is None (default) when files from GNPS2 for all available projects will be downloaded. Set direct_input
    to a csv list of project names if you only want to run this function on specific untargeted_tasks
    """
    if skip_fbmn_download:
        logging.info('Skipping Step 6/7: Checking for completed FBMN jobs and downloading results...')
        return
    logging.info('Step 6/7: Checking for completed FBMN jobs and downloading results...')
    tasktype='fbmn'
    df = get_table_from_lims('untargeted_tasks')
    df = filter_common_bad_project_names(df)
    if direct_input is not None:
        df = df[df['parent_dir'].isin(direct_input)]
    status_list = ['07 complete','09 error']
    if direct_input is None:
        df = subset_df_by_status(df,tasktype,status_list)
        df = subset_df_by_status(df,'mzmine',['07 complete']) # Also want to check that mzmine is complete before downloading fbmn
    if df.empty:
        logging.info(tab_print("No completed FBMN data to download!", 1))
    if not df.empty:
        count = 0
        for i,row in df.iterrows():
            project_name = row['parent_dir']
            polarity_list = check_for_polarities(output_dir,project_name)
            if polarity_list is None:
                logging.warning(tab_print("Warning! Project %s does not have a negative or a positive polarity directory. Skipping..."%(project_name), 1))
                continue
            for polarity in polarity_list:
                polarity_short = polarity[:3]
                if row['%s_%s_status'%(tasktype,polarity_short)] == '12 not relevant':
                    continue
                if row['%s_%s_status'%(tasktype,polarity_short)] == '09 error':
                    logging.warning(tab_print("Warning! FBMN task for %s %s has error status. Not downloading files."%(project_name,polarity), 1))
                    continue
                pathname = os.path.join(output_dir,'%s_%s'%(project_name,polarity))
                fbmn_filename = os.path.join(pathname,'%s_%s_gnps2-fbmn-task.txt'%(project_name,polarity))
                if os.path.isfile(fbmn_filename)==True:
                    with open(fbmn_filename,'r') as fid:
                        taskid = fid.read().split('=')[1].strip()
                    graphml_filename = os.path.join(pathname,'%s_%s_gnps2-fbmn-network.graphml'%(project_name,polarity))
                    results_table_filename = os.path.join(pathname,'%s_%s_gnps2-fbmn-library-results.tsv'%(project_name,polarity))
                    if overwrite_fbmn==False and os.path.exists(graphml_filename) and os.path.exists(results_table_filename):
                        continue
                    logging.info(tab_print("Downloading %s mode FBMN results for %s with task ID %s"%(polarity,project_name,taskid), 1))
                    base_url = "https://gnps2.org/filebrowser/files/nf_tasks/%s/nf_output/"%(taskid)
                    if overwrite_fbmn == True or not os.path.exists(graphml_filename):
                        graphml_download = download_from_url(base_url + "networking/network.graphml", graphml_filename)
                        if graphml_download:
                            logging.info(tab_print("Downloaded graphml file", 2))
                            count += 1
                        else:
                            logging.critical(tab_print("Error: Failed to download graphml file", 2))
                    if overwrite_fbmn == True or not os.path.exists(results_table_filename):
                        results_table_download = download_from_url(base_url + "library/merged_results_with_gnps.tsv", results_table_filename)
                        if results_table_download:
                            logging.info(tab_print("Downloaded result table file", 2))
                            count += 1
                        else:
                            logging.critical(tab_print("Error: Failed to download results table", 2))
                    try:
                        recursive_chown(pathname, 'metatlas')
                    except:
                        logging.info(tab_print("Note: Could not change group ownership of %s"%(pathname), 3))
        if count > 0:
            logging.info(tab_print("All new FBMN results downloaded.", 1))
        else:
            logging.info(tab_print("No new FBMN results to download!", 1))


def download_buddy_results_from_gnps2(
    output_dir: str,
    overwrite_buddy: bool,
    skip_buddy_download: bool,
    direct_input: Optional[str] = None
) -> None:
    """
    finds complete buddy tasks (which also have complete mzmine status)
    downloads the graphml and results table files
    renames and moves results to the untargeted_tasks folder

    Overwrite is False (default) when existing GNPS2 files in the untargeted_tasks folder will not be replaced

    Direct_input is None (default) when files from GNPS2 for all available projects will be downloaded. Set direct_input
    to a csv list of project names if you only want to run this function on specific untargeted_tasks
    """
    if skip_buddy_download:
        logging.info('Skipping BUDDY download step...')
        return
    logging.info('Checking for completed BUDDY jobs and downloading results...')
    df = get_table_from_lims('untargeted_tasks')
    df = filter_common_bad_project_names(df)
    status_list = ['07 complete']
    if direct_input is not None:
        df = df[df['parent_dir'].isin(direct_input)]
    if direct_input is None:
        df = subset_df_by_status(df,"mzmine",status_list) # Make sure mzmine is completed before downloading BUDDY results
        df = subset_df_by_status(df,"fbmn",status_list) # Make sure fbmn is completed before downloading BUDDY results
        df = subset_df_by_status(df,'mzmine',['09 error'], inverse=True) # Do not download if any mzmine jobs have any error statuses
        df = subset_df_by_status(df,'fbmn',['09 error'], inverse=True) # Do not download if any mzmine jobs have any error statuses
    if df.empty:
        logging.info(tab_print("No completed BUDDY data to download!", 1))
    if not df.empty:
        count = 0
        for i,row in df.iterrows():
            project_name = row['parent_dir']
            polarity_list = check_for_polarities(output_dir,project_name)
            if polarity_list is None:
                logging.warning(tab_print("Warning! Project %s does not have a negative or a positive polarity directory. Skipping..."%(project_name), 1))
                continue
            for polarity in polarity_list:
                polarity_short = polarity[:3]
                if row['%s_%s_status'%("mzmine",polarity_short)] == '12 not relevant':
                    continue
                pathname = os.path.join(output_dir,'%s_%s'%(project_name,polarity))
                buddy_filename = os.path.join(pathname,'%s_%s_gnps2-buddy-task.txt'%(project_name,polarity))
                if os.path.isfile(buddy_filename)==True:
                    with open(buddy_filename,'r') as fid:
                        taskid = fid.read().split('=')[1].strip()
                    results_table_filename = os.path.join(pathname,'%s_%s_gnps2-buddy-formula-results.tsv'%(project_name,polarity))
                    if overwrite_buddy==False and os.path.exists(results_table_filename):
                        continue
                    logging.info(tab_print("Downloading %s mode BUDDY results for %s with task ID %s"%(polarity,project_name,taskid), 1))
                    base_url = "https://gnps2.org/filebrowser/files/nf_tasks/%s/nf_output/msbuddy_output/"%(taskid)
                    if overwrite_buddy == True or not os.path.exists(results_table_filename):
                        results_table_download = download_from_url(base_url + "msbuddy_result_summary.tsv", results_table_filename)
                        if results_table_download:
                            logging.info(tab_print("Downloaded result table file", 2))
                            count += 1
                        else:
                            logging.critical(tab_print("Error: Failed to download results table", 2))
                    try:
                        recursive_chown(pathname, 'metatlas')
                    except:
                        logging.info(tab_print("Note: Could not change group ownership of %s"%(pathname), 3))
        if count > 0:
            logging.info(tab_print("All new BUDDY results downloaded.", 1))
        else:
            logging.info(tab_print("No new BUDDY results to download!", 1))







# def DEPRACATED_check_for_mzmine_files_at_gnps2(project: str, polarity: str, username="bpbowen"):
    
#     ##### Pick up secret file and extract password
#     with open('/global/cfs/cdirs/metatlas/gnps2/gnps2_%s.txt'%username,'r') as fid:
#         t = fid.read()
#     t = t.split('\n')[0]
#     var, pword = t.split('=')
#     password = pword.replace('"', '').replace("'", '').strip()
#     if not password:
#         print("Password is required to submit FBMN jobs")
#         return

#     remote_directory="/untargeted_tasks"
#     remote_host="ftp.gnps2.org"
#     remote_port=6541
#     data_dir = project + "_" + polarity

#     ftp = ftplib.FTP()
#     ftp.connect(host=remote_host,port=remote_port,timeout=120)
#     ftp.login(user=username,passwd=password)
#     ftp.cwd(remote_directory)

#     remote_directories = ftp.nlst()

#     if data_dir in remote_directories:
#         ftp.cwd(data_dir)
#         files = ftp.nlst()
#         required_files = [f"{project}_{polarity}_peak-height.csv",
#                           f"{project}_{polarity}_metadata.tab",
#                           f"{project}_{polarity}.mgf"]
#         all_files_exist = all(file in files for file in required_files)
#         if all_files_exist:
#             return True
#         else:
#             return False
#     else:
#         return False


# def DEPRACATED_sync_mzmine_results_to_gnps2():
#     sync_cmd = '/global/common/software/m2650/infrastructure_automation/gnps2_mirror/sync_untargeted_mzmine_results_to_gnps2.sh'
#     if os.path.exists(sync_cmd):
#         logging.info(tab_print("Syncing MZmine results (.tab, .csv, .mgf) at NERSC with GNPS2 before submitting FBMN job...", 1))
#         try:
#             result = subprocess.run(sync_cmd, shell=True, capture_output=True, text=True)
#             stdout = result.stdout.splitlines()
#             if stdout:
#                 for line in stdout:
#                     logging.info(tab_print(line, 2))
#             stderr = result.stderr.splitlines()
#             if stderr:
#                 for line in stderr:
#                     if "Permission denied" not in line: # Niyogi project has permission denied error
#                         logging.critical(tab_print("Sync script returned errors:", 2))
#                         logging.critical(tab_print(line, 3))
#                         return False
#             logging.info(tab_print("All MZmine results files at NERSC synced with GNPS2.", 2))
#             return True
#         except:
#             logging.critical(tab_print("Warning! Sync command failed.", 2))
#             return False
#     else:
#         logging.critical(tab_print("Warning! Could not find the sync script.", 2))
#         return False


# def DEPRACATED_sync_raw_data_to_gnps2():
#     sync_cmd = '/global/common/software/m2650/infrastructure_automation/gnps2_mirror/sync_untargeted_raw_data_to_gnps2.sh'
#     if os.path.exists(sync_cmd):
#         logging.info(tab_print("Syncing raw data (.mzML) at NERSC with GNPS2 before submitting FBMN job...", 1))
#         try:
#             result = subprocess.run(sync_cmd, shell=True, capture_output=True, text=True)
#             stdout = result.stdout.splitlines()
#             if stdout:
#                 for line in stdout:
#                     logging.info(tab_print(line, 2))
#             stderr = result.stderr.splitlines()
#             if stderr:
#                 for line in stderr:
#                     if "Permission denied" not in line: # Niyogi project has permission denied error
#                         logging.critical(tab_print("Sync script returned errors:", 2))
#                         logging.critical(tab_print(line, 3))
#                         return False
#             logging.info(tab_print("All raw data files at NERSC synced with GNPS2.", 2))
#             return True
#         except:
#             logging.critical(tab_print("Warning! Sync command failed.", 2))
#             return False
#     else:
#         logging.critical(tab_print("Warning! Could not find the sync script.", 2))
#         return False


# def count_mgf_lines(mgf_file:str = None) -> int:
#     """
#     Before submitting a job to GNPS2, check if the mgf file from mzmine has any data
#     by providing its path on disk
#     """
#     if os.path.isfile(mgf_file):
#         cmd = 'cat %s | grep END | grep IONS | wc -l'%mgf_file
#         result = subprocess.run(cmd,stdout=subprocess.PIPE, shell=True)
#         if result:
#             msms_count = int(result.stdout.strip())
#             return msms_count
#         else:
#             return 0
#     else:
#         return 0


# def mirror_mzmine_results_to_gnps2(
#     project: str,
#     polarity: str,
#     output_dir: str,
#     username: str = "bpbowen"
# ) -> None:
#     """
#     Mirrors MZmine results to GNPS2.

#     This function loads a password from a file and uses it to mirror
#     MZmine results to GNPS2 for a given project and polarity.

#     Parameters:
#     - project (str): The name of the project.
#     - polarity (str): The polarity of the results (e.g., 'positive' or 'negative').
#     - username (str): The username for GNPS2. Default is 'bpbowen'.
#     """
#     # Load password from file
#     with open('/global/cfs/cdirs/metatlas/gnps2/gnps2_bpbowen.txt', 'r') as f:
#         for line in f:
#             if line.startswith('MYVARIABLE='):
#                 password = line.strip().split('=')[1].replace('"', '')
#                 break

#     if not password:
#         logging.error(tab_print("Password is required to mirror data to GNPS2. Exiting", 3))
#         return
    
#     logging.info(tab_print("Mirroring MZmine results for %s to GNPS2..."%(project), 3))

#     project_directory = f"{project}_{polarity}"
#     local_directory = os.path.join(output_dir, project_directory)
#     remote_directory = f"/untargeted_tasks/{project_directory}"
#     remote_host = "sftp.gnps2.org"
#     remote_port = 443
#     remote_user = username

#     try:
#         transport = paramiko.Transport((remote_host, remote_port))
#         transport.connect(username=remote_user, password=password)
#         sftp = paramiko.SFTPClient.from_transport(transport)
#     except paramiko.SSHException as e:
#         logging.error(f"Failed to connect to GNPS2: {e}")
#         return
    
#     try:
#         sftp.mkdir(remote_directory)
#     except Exception as e:
#         logging.error(f"Failed to create remote directory {remote_directory} at GNPS2: {e}")

#     try:
#         local_directory = Path(local_directory)
#         logging.info("Walking through local directory %s and uploading mzmine results to GNPS2..."%(local_directory))
#         for file_path in local_directory.rglob('*'):
#             if file_path.is_file() and file_path.suffix in ('.mgf', '.csv', '.tab'):
#                 logging.info("Uploading %s to GNPS2..." % file_path.name)
#                 local_path = str(file_path)
#                 remote_path = f"{remote_directory}/{file_path.name}"
#                 sftp.put(local_path, remote_path)
#                 logging.info(f"Uploaded {file_path.name} to GNPS2...")
#         sftp.close()
#         transport.close()
#         logging.info(tab_print(f"Completed MZmine results mirror to GNPS2 for {project}...", 3))
#     except:
#         logging.error(tab_print(f"Failed to mirror MZmine results for {project} to GNPS2", 3))
#         return<|MERGE_RESOLUTION|>--- conflicted
+++ resolved
@@ -1097,15 +1097,9 @@
     if direct_input is None:
         logging.info(tab_print("BUDDY submission to GNPS2 currently requires using the direct_input and for MZmine status to be completed. Skipping", 1))
         return
-<<<<<<< HEAD
-        #df = subset_df_by_status(df,tasktype,status_list)
-        #df = subset_df_by_status(df,'mzmine',['07 complete']) # Also want to check that mzmine is complete before submitting fbmn
-        #df = subset_df_by_status(df,'mzmine',['09 error'], inverse=True) # Do not submit if mzmine has any error statuses
     if df.empty:
         logging.info(tab_print("No new BUDDY jobs to submit!", 1))
         return
-=======
->>>>>>> 0f5233df
     # if df.shape[0] > 20:
     #     logging.info(tab_print('There are too many new projects to be submitted (%s), please check if this is accurate. Exiting script.'%(df.shape[0]), 1))
     #     return
