"""Defines top-level execution of test suite"""
# pylint: disable=missing-function-docstring

import os
from pathlib import Path

import nox

py_versions = ["3.8", "3.9"]

nox.options.sessions = [
    "flake8_diff",
    "flake8",
    "black",
    "pylint-3.8",
    "mypy-3.8",
    "unit_tests-3.8",
    "flake8_nb",
    "black_nb",
    "pylint_nb-3.8",
    "system_tests-3.8",
    "update_git_hooks",
]

# files we can run all the checks on, as they don't contain legacy code that
# has not yet been updated to pass all checks.
more_checks = [
    "metatlas/interfaces/compounds/populate.py",
<<<<<<< HEAD
    "metatlas/io/gdrive.py",
=======
    "metatlas/io/file_converter.py",
>>>>>>> 90969c84
    "metatlas/io/rclone.py",
    "metatlas/io/targeted_output.py",
    "metatlas/io/system_utils.py",
    "metatlas/io/write_utils.py",
    "metatlas/datastructures/atlas.py",
    "metatlas/datastructures/analysis_identifiers.py",
    "metatlas/datastructures/id_types.py",
    "metatlas/datastructures/metatlas_dataset.py",
    "metatlas/datastructures/spectrum.py",
    "metatlas/datastructures/utils.py",
    "metatlas/plots/compound_eic.py",
    "metatlas/plots/mirror.py",
    "metatlas/plots/plot_set.py",
    "metatlas/plots/tic.py",
    "metatlas/plots/utils.py",
    "metatlas/scripts/copy_ms_to_new_names.py",
    "metatlas/scripts/yaml_validation.py",
    "metatlas/targeted/rt_alignment.py",
    "metatlas/targeted/process.py",
    "metatlas/tools/add_msms_ref.py",
    "metatlas/tools/cheminfo.py",
    "metatlas/tools/config.py",
    "metatlas/tools/environment.py",
    "metatlas/tools/logging.py",
    "metatlas/tools/notebook.py",
    "metatlas/tools/parallel.py",
    "metatlas/tools/util.py",
    "metatlas/tools/validate_filenames.py",
    "noxfile.py",
    "tests",
]

# notebooks we can run all the checks on, as they don't contain legacy code that
# has not yet been updated to pass all checks.
notebooks = [
    "notebooks/reference/Targeted.ipynb",
    "notebooks/reference/RT_Alignment.ipynb",
    "notebooks/reference/Add_MSMS_Reference.ipynb",
]

pytest_deps = [
    "attrs==21.2.0",
    "coverage==6.0",
    "iniconfig==1.1.1",
    "numpy==1.22.4",
    "packaging==21.0",
    "pandas==1.4.2",
    "pluggy==0.13.1",
    "py==1.10.0",
    "pyparsing==2.4.7",
    "pytest==6.2.4",
    "pytest-cov==3.0.0",
    "pytest-mock==3.6.1",
    "toml==0.10.2",
]

mypy_deps = [
    "mypy==0.910",
    "types-PyYAML",
    "types-requests",
    "types-simplejson",
    "types-six",
    "types-tabulate",
]

pylint_deps = [
    "nox==2022.1.7",
    "pylint==2.11.1",
    "pytest==6.2.5",  # so "import pytest" doesn't get reported
]

nbqa_deps = [
    "nbqa==0.8.1",
    "tokenize-rt==4.1.0",
    "importlib-metadata==4.0.1",
    "astroid==2.8.0",
    "wrapt==1.12.1",
    "lazy_object_proxy==1.6.0",
    "isort==5.8.0",
]

flake8_deps = [
    "flake8==3.9.2",
    "flake8-bugbear==21.9.2",
    "flake8-builtins==1.5.3",
    "flake8-comprehensions==3.6.1",
]

pytest_flags = ["-vv", f"--basetemp={Path.home() / '.pytest_tmp'}"]

nox.options.error_on_external_run = True
REUSE_LARGE_VENV = True
NB_LINE_LEN = 140

# parallel testings doesn't work well on NERSC login nodes
if "NERSC_HOST" not in os.environ:
    pytest_deps.append("pytest-xdist[psutil]==2.4.0")
    pytest_flags.extend(["--numprocesses", "auto"])


@nox.session(python=py_versions[0])
def flake8_diff(session):
    session.install(*flake8_deps)
    session.run("sh", "-c", "git diff -U0 -w --staged HEAD | flake8 --diff", external=True)


@nox.session(python=py_versions[0])
def flake8_all(session):
    session.install(*flake8_deps)
    session.run("flake8", "metatlas", "tests")


@nox.session(python=py_versions[0])
def flake8(session):
    session.install(*flake8_deps)
    session.run("flake8", *more_checks)


@nox.session(python=py_versions[0])
def black_all(session):
    session.install("black")
    session.run("black", "--check", "--diff", "--color", "metatlas", "tests")


@nox.session(python=py_versions[0])
def black(session):
    session.install("black")
    session.run("black", "--check", "--diff", "--color", *more_checks)


@nox.session(python=py_versions[0])
def blacken(session):
    """this modifies the files to meet black's requirements"""
    session.install("black")
    session.run("black", *more_checks)


@nox.session(python=py_versions, reuse_venv=REUSE_LARGE_VENV)
def mypy(session):
    session.install("-r", "docker/requirements.txt", *mypy_deps)
    session.run("mypy", "metatlas")


@nox.session(python=py_versions, reuse_venv=REUSE_LARGE_VENV)
def pylint(session):
    session.install("-r", "docker/requirements.txt", *pylint_deps)
    session.run("pylint", *more_checks)


@nox.session(python=py_versions, reuse_venv=REUSE_LARGE_VENV)
def pylint_nb(session):
    session.install("-r", "docker/requirements.txt", *nbqa_deps, *pylint_deps)
    # dupliate code cannot be disabled on per-cell level https://github.com/PyCQA/pylint/issues/214
    # Some duplicate code is required to setup the notebook and do error handling.
    # So turn off duplicate code for whole session -- not ideal.
    session.run("nbqa", "pylint", "--disable=duplicate-code", f"--max-line-length={NB_LINE_LEN}", *notebooks)


@nox.session(python=py_versions[0])
def flake8_nb(session):
    session.install(*nbqa_deps, *flake8_deps)
    session.run("nbqa", "flake8", *notebooks)


@nox.session(python=py_versions[0])
def black_nb(session):
    session.install("black", *nbqa_deps)
    session.run("nbqa", "black", f"--line-length={NB_LINE_LEN}", "--check", *notebooks)


@nox.session(python=py_versions[0])
def blacken_nb(session):
    """this modifies notebook files to meet black's requirements"""
    session.install("black", *nbqa_deps)
    session.run("nbqa", "black", f"--line-length={NB_LINE_LEN}", "--nbqa-mutate", *notebooks)


@nox.session(python=py_versions, reuse_venv=REUSE_LARGE_VENV)
def unit_tests(session):
    session.install("-r", "docker/requirements.txt", *pytest_deps)
    session.run(
        "pytest",
        *pytest_flags,
        *session.posargs,
        "--cov",
        "metatlas",
        "--cov-report",
        "term:skip-covered",
        "--cov-branch",
        "tests/unit/",
        env={"METATLAS_LOCAL": "TRUE"},
    )


@nox.session(python=py_versions[0], reuse_venv=REUSE_LARGE_VENV)
def cov_report(session):
    session.install("-r", "docker/requirements.txt", *pytest_deps)
    session.run(
        "pytest",
        *session.posargs,
        "--cov",
        "metatlas",
        "--cov-report",
        "term-missing:skip-covered",
        "--cov-branch",
        "tests/unit/",
        env={"METATLAS_LOCAL": "TRUE"},
    )


@nox.session(python=py_versions[0])
def system_tests(session):
    session.install(*pytest_deps)
    session.run("pytest", *pytest_flags, *session.posargs, "tests/system/")


@nox.session(python=py_versions[0])
def install_git_hooks(session):
    session.install("pre-commit")
    session.run("pre-commit", "install")


@nox.session(python=py_versions[0])
def update_git_hooks(session):
    session.install("pre-commit")
    session.run("pre-commit", "autoupdate")<|MERGE_RESOLUTION|>--- conflicted
+++ resolved
@@ -26,11 +26,8 @@
 # has not yet been updated to pass all checks.
 more_checks = [
     "metatlas/interfaces/compounds/populate.py",
-<<<<<<< HEAD
     "metatlas/io/gdrive.py",
-=======
     "metatlas/io/file_converter.py",
->>>>>>> 90969c84
     "metatlas/io/rclone.py",
     "metatlas/io/targeted_output.py",
     "metatlas/io/system_utils.py",
