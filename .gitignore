# Byte-compiled / optimized / DLL files
__pycache__/
*.py[cod]
*.ipynb_checkpoints
# C extensions
*.so

# Distribution / packaging
.Python
env/
build/
develop-eggs/
dist/
downloads/
eggs/
lib/
lib64/
parts/
sdist/
var/
*.egg-info/
.installed.cfg
*.egg

# PyInstaller
#  Usually these files are written by a python script from a template
#  before PyInstaller builds the exe, so as to inject date/other infos into it.
*.manifest
*.spec

# Installer logs
pip-log.txt
pip-delete-this-directory.txt

# Unit test / coverage reports
htmlcov/
.tox/
.coverage
.cache
nosetests.xml
coverage.xml

# Translations
*.mo
*.pot

# Django stuff:
*.log

# Sphinx documentation
docs/_build/

# PyBuilder
target/

*.mzML
*.mzXML
*.h5
*.DS_Store

# kbase installation directories
bootstrap/
narrative/


kb_auth_do_not_commit.dat

docs/source/api/

metatlas/local_config/
<<<<<<< HEAD
4notebooks
=======
4notebooks/
>>>>>>> b254f809

.idea<|MERGE_RESOLUTION|>--- conflicted
+++ resolved
@@ -68,10 +68,7 @@
 docs/source/api/
 
 metatlas/local_config/
-<<<<<<< HEAD
-4notebooks
-=======
+
 4notebooks/
->>>>>>> b254f809
 
 .idea