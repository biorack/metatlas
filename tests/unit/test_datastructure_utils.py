""" tests for metatlas.datastructures.utils"""
# pylint: disable=missing-function-docstring,protected-access,unused-argument,too-many-arguments

from metatlas.datastructures.utils import get_atlas


<<<<<<< HEAD
def test_get_atlas01(sqlite_with_atlas, username):
    query = "HILICz150_ANT20190824_PRD_EMA_Unlab_POS"
    atlas = get_atlas(query, username)
    assert atlas.name == query
    assert len(atlas.compound_identifications) == 1
    assert atlas.compound_identifications[0].compound[0].name == "2'-deoxyadenosine"
=======
def test_get_atlas01(sqlite_with_atlas):
    query = "HILICz150_ANT20190824_PRD_EMA_Unlab_POS"
    result = get_atlas(query)
    assert result.name == query
    assert len(result.compound_identifications) == 1
    assert result.compound_identifications[0].compound[0].name == "2'-deoxyadenosine"


def test_get_atlas02(sqlite_with_atlas, username):
    query = "HILICz150_ANT20190824_PRD_EMA_Unlab_POS"
    result = get_atlas(name=query, username=username)
    assert result.name == query


def test_get_atlas03(sqlite_with_atlas, atlas):
    query_name = "HILICz150_ANT20190824_PRD_EMA_Unlab_POS"
    result = get_atlas(name=query_name, unique_id=atlas.unique_id)
    assert result.unique_id == atlas.unique_id


def test_get_atlas04(sqlite_with_atlas, atlas):
    result = get_atlas(unique_id=atlas.unique_id)
    assert result.unique_id == atlas.unique_id


def test_get_atlas05(sqlite_with_atlas, username, atlas):
    query_name = "HILICz150_ANT20190824_PRD_EMA_Unlab_POS"
    result = get_atlas(name=query_name, unique_id=atlas.unique_id, username=username)
    assert result.unique_id == atlas.unique_id
>>>>>>> dc607312
<|MERGE_RESOLUTION|>--- conflicted
+++ resolved
@@ -4,14 +4,6 @@
 from metatlas.datastructures.utils import get_atlas
 
 
-<<<<<<< HEAD
-def test_get_atlas01(sqlite_with_atlas, username):
-    query = "HILICz150_ANT20190824_PRD_EMA_Unlab_POS"
-    atlas = get_atlas(query, username)
-    assert atlas.name == query
-    assert len(atlas.compound_identifications) == 1
-    assert atlas.compound_identifications[0].compound[0].name == "2'-deoxyadenosine"
-=======
 def test_get_atlas01(sqlite_with_atlas):
     query = "HILICz150_ANT20190824_PRD_EMA_Unlab_POS"
     result = get_atlas(query)
@@ -40,5 +32,4 @@
 def test_get_atlas05(sqlite_with_atlas, username, atlas):
     query_name = "HILICz150_ANT20190824_PRD_EMA_Unlab_POS"
     result = get_atlas(name=query_name, unique_id=atlas.unique_id, username=username)
-    assert result.unique_id == atlas.unique_id
->>>>>>> dc607312
+    assert result.unique_id == atlas.unique_id